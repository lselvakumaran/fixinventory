--- conflicted
+++ resolved
@@ -1,11 +1,7 @@
 from platform import python_implementation
 
 import pytest
-<<<<<<< HEAD
-from resotolib.graph import Graph, GraphExportIterator
-=======
-from resotolib.graph import Graph, GraphContainer, GraphExportIterator, EdgeKey
->>>>>>> e8ecd7f1
+from resotolib.graph import Graph, GraphExportIterator, EdgeKey
 from resotolib.baseresources import BaseResource, EdgeType, GraphRoot
 import resotolib.logger as logger
 from attrs import define
