import pytest
from aiostream import stream
from datetime import timedelta
from pytest import fixture

from core.cli.cli import CLI, CLIDependencies
from core.db.jobdb import JobDb
from core.error import CLIParseError
from core.task.task_description import TimeTrigger
from core.task.task_handler import TaskHandler

from core.types import Json
from core.util import first, exist

# noinspection PyUnresolvedReferences
from tests.core.db.graphdb_test import filled_graph_db, graph_db, test_db, foo_model

# noinspection PyUnresolvedReferences
from core.cli.command import ListSink

# noinspection PyUnresolvedReferences
from tests.core.cli.cli_test import cli, cli_deps

# noinspection PyUnresolvedReferences
from tests.core.event_bus_test import event_bus

# noinspection PyUnresolvedReferences
from tests.core.task.task_handler_test import (
    task_handler,
    job_db,
    subscription_handler,
    test_workflow,
    task_handler_args,
)

# noinspection PyUnresolvedReferences
from tests.core.db.runningtaskdb_test import running_task_db


@fixture
def json_source() -> str:
    nums = ",".join([f'{{ "num": {a}}}' for a in range(0, 100)])
    return "json [" + nums + "," + nums + "]"


@pytest.mark.asyncio
async def test_echo_source(cli: CLI) -> None:
    # no arg passed to json
    result = await cli.execute_cli_command("echo", stream.list)
    assert result[0] == [""]

    # simple string passed to json
    result = await cli.execute_cli_command("echo this is a string", stream.list)
    assert result[0] == ["this is a string"]

    result = await cli.execute_cli_command('echo "foo bla bar"', stream.list)
    assert result[0] == ["foo bla bar"]


@pytest.mark.asyncio
async def test_json_source(cli: CLI) -> None:
    # json object passed to json
    result = await cli.execute_cli_command('json {"a": 1}', stream.list)
    assert result[0] == [{"a": 1}]

    # json array passed to json
    result = await cli.execute_cli_command('json [{"a": 1}, {"b":2}]', stream.list)
    assert result[0] == [{"a": 1}, {"b": 2}]

    # json string passed to json
    result = await cli.execute_cli_command('json "foo bla bar"', stream.list)
    assert result[0] == ["foo bla bar"]


@pytest.mark.asyncio
async def test_query_source(cli: CLI) -> None:
    result = await cli.execute_cli_command(
<<<<<<< HEAD
        'query isinstance("foo") and reported.some_int==0 --> reported.identifier=~"9_"', stream.list
=======
        'query is("foo") and reported.some_int==0 --> reported.identifier=~"9_"', sink
>>>>>>> a8593a27
    )
    assert len(result[0]) == 10


@pytest.mark.asyncio
async def test_sleep_source(cli: CLI) -> None:
    with pytest.raises(CLIParseError):
        await cli.evaluate_cli_command("sleep forever")
    result = await cli.execute_cli_command("sleep 0.001; echo hello", stream.list)
    assert result == [[""], ["hello"]]


@pytest.mark.asyncio
async def test_count_command(cli: CLI, json_source: str) -> None:
    # count instances
    result = await cli.execute_cli_command(f"{json_source} | count", stream.list)
    assert len(result[0]) == 1
    assert result[0][0] == {"matched": 200, "not_matched": 0}

    # count attributes
    result = await cli.execute_cli_command(f"{json_source} | count num", stream.list)
    assert len(result[0]) == 1
    assert result[0][0] == {"matched": 9900, "not_matched": 0}

    # count unknown attributes
    result = await cli.execute_cli_command(f"{json_source} | count does_not_exist", stream.list)
    assert len(result[0]) == 1
    assert result[0][0] == {"matched": 0, "not_matched": 200}


@pytest.mark.asyncio
async def test_head_command(cli: CLI) -> None:
    assert await cli.execute_cli_command("json [1,2,3,4,5] | head 2", stream.list) == [[1, 2]]
    assert await cli.execute_cli_command("json [1,2,3,4,5] | head", stream.list) == [[1, 2, 3, 4, 5]]


@pytest.mark.asyncio
async def test_tail_command(cli: CLI) -> None:
    assert await cli.execute_cli_command("json [1,2,3,4,5] | tail 2", stream.list) == [[4, 5]]
    assert await cli.execute_cli_command("json [1,2,3,4,5] | tail", stream.list) == [[1, 2, 3, 4, 5]]


@pytest.mark.asyncio
async def test_chunk_command(cli: CLI, json_source: str) -> None:
    result: list[list[str]] = await cli.execute_cli_command(f"{json_source} | chunk 50", stream.list)
    assert len(result[0]) == 4  # 200 in chunks of 50
    for a in result[0]:
        assert len(a) == 50


@pytest.mark.asyncio
async def test_flatten_command(cli: CLI, json_source: str) -> None:
    result = await cli.execute_cli_command(f"{json_source} | chunk 50 | flatten", stream.list)
    assert len(result[0]) == 200


@pytest.mark.asyncio
async def test_uniq_command(cli: CLI, json_source: str) -> None:
    result = await cli.execute_cli_command(f"{json_source} | uniq", stream.list)
    assert len(result[0]) == 100


@pytest.mark.asyncio
<<<<<<< HEAD
async def test_desire_command(cli: CLI) -> None:
    result = await cli.execute_cli_command('query isinstance("foo") | desire a="test" b=1 c=true', stream.list)
=======
async def test_desire_command(cli: CLI, sink: Sink[List[JsonElement]]) -> None:
    result = await cli.execute_cli_command('query is("foo") | desire a="test" b=1 c=true', sink)
>>>>>>> a8593a27
    assert len(result[0]) == 13
    for elem in result[0]:
        assert elem["desired"] == {"a": "test", "b": 1, "c": True}


@pytest.mark.asyncio
<<<<<<< HEAD
async def test_clean_command(cli: CLI) -> None:
    result = await cli.execute_cli_command('query isinstance("foo") | clean', stream.list)
=======
async def test_clean_command(cli: CLI, sink: Sink[List[JsonElement]]) -> None:
    result = await cli.execute_cli_command('query is("foo") | clean', sink)
>>>>>>> a8593a27
    assert len(result[0]) == 13
    for elem in result[0]:
        assert elem["desired"] == {"clean": True}


@pytest.mark.asyncio
async def test_list_sink(cli: CLI, cli_deps: CLIDependencies) -> None:
    result = await cli.execute_cli_command("json [1,2,3]", stream.list)
    assert result == [[1, 2, 3]]


@pytest.mark.asyncio
async def test_flat_sink(cli: CLI) -> None:
    parsed = await cli.evaluate_cli_command("json [1,2,3]; json [4,5,6]; json [7,8,9]")
    result = await stream.list(stream.concat(stream.iterate(p.generator for p in parsed)))
    assert result == [1, 2, 3, 4, 5, 6, 7, 8, 9]


@pytest.mark.asyncio
async def test_format(cli: CLI) -> None:
    # access properties by name and path
    result = await cli.execute_cli_command(
        'json {"a":"b", "b": {"c":"d"}} | format a:{a} b:{b.c} na:{fuerty}', stream.list
    )
    assert result[0] == ["a:b b:d na:null"]
    # access deeply nested properties with dict and array
    result = await cli.execute_cli_command(
        'json {"a":{"b":{"c":{"d":[0,1,2, {"e":"f"}]}}}} | format will be an >{a.b.c.d[3].e}<', stream.list
    )
    assert result[0] == ["will be an >f<"]
    # make sure any path that is not available leads to the null value
    result = await cli.execute_cli_command("json {} | format {a}:{b.c.d}:{foo.bla[23].test}", stream.list)
    assert result[0] == ["null:null:null"]


@pytest.mark.asyncio
async def test_add_job_command(cli: CLI, task_handler: TaskHandler, job_db: JobDb) -> None:
    result = await cli.execute_cli_command("add_job 23 1 * * * echo Hello World @NOW@", stream.list)
    assert result == [["Job c6f602e8 added."]]
    job = await job_db.get("c6f602e8")
    assert job is not None
    assert job.command.command == "echo Hello World @NOW@"
    assert job.trigger == TimeTrigger("23 1 * * *")
    assert job.wait is None
    assert job in task_handler.task_descriptions
    with_event = await cli.execute_cli_command("add_job 23 1 * * * foo : echo Hello World", stream.list)
    assert with_event == [["Job 86ecb12c added."]]
    job_with_event: Job = await job_db.get("86ecb12c")  # type: ignore
    assert job_with_event.wait is not None
    event_trigger, timeout = job_with_event.wait
    assert event_trigger.message_type == "foo"
    assert timeout == timedelta(hours=24)
    assert job_with_event in task_handler.task_descriptions


@pytest.mark.asyncio
async def test_delete_job_command(cli: CLI, task_handler: TaskHandler, job_db: JobDb) -> None:
    await cli.execute_cli_command("add_job 23 1 * * * echo Hello World", stream.list)
    assert await job_db.get("c0fa3076") is not None
    result = await cli.execute_cli_command("delete_job c0fa3076", stream.list)
    assert result == [["Job c0fa3076 deleted."]]
    assert await job_db.get("c0fa3076") is None
    assert not exist(lambda x: x.id == "c0fa3076", task_handler.task_descriptions)


@pytest.mark.asyncio
async def test_jobs_command(cli: CLI, task_handler: TaskHandler, job_db: JobDb) -> None:
    await cli.execute_cli_command("add_job 23 1 * * * echo Hello World", stream.list)
    result: list[Json] = (await cli.execute_cli_command("jobs", stream.list))[0]
    job = first(lambda x: x.get("id") == "c0fa3076", result)
    assert job is not None
    assert job["trigger"] == {"cron_expression": "23 1 * * *"}
    assert job["command"] == "echo Hello World"<|MERGE_RESOLUTION|>--- conflicted
+++ resolved
@@ -75,11 +75,7 @@
 @pytest.mark.asyncio
 async def test_query_source(cli: CLI) -> None:
     result = await cli.execute_cli_command(
-<<<<<<< HEAD
-        'query isinstance("foo") and reported.some_int==0 --> reported.identifier=~"9_"', stream.list
-=======
-        'query is("foo") and reported.some_int==0 --> reported.identifier=~"9_"', sink
->>>>>>> a8593a27
+        'query is("foo") and reported.some_int==0 --> reported.identifier=~"9_"', stream.list
     )
     assert len(result[0]) == 10
 
@@ -143,26 +139,16 @@
 
 
 @pytest.mark.asyncio
-<<<<<<< HEAD
 async def test_desire_command(cli: CLI) -> None:
-    result = await cli.execute_cli_command('query isinstance("foo") | desire a="test" b=1 c=true', stream.list)
-=======
-async def test_desire_command(cli: CLI, sink: Sink[List[JsonElement]]) -> None:
-    result = await cli.execute_cli_command('query is("foo") | desire a="test" b=1 c=true', sink)
->>>>>>> a8593a27
+    result = await cli.execute_cli_command('query is("foo") | desire a="test" b=1 c=true', stream.list)
     assert len(result[0]) == 13
     for elem in result[0]:
         assert elem["desired"] == {"a": "test", "b": 1, "c": True}
 
 
 @pytest.mark.asyncio
-<<<<<<< HEAD
 async def test_clean_command(cli: CLI) -> None:
-    result = await cli.execute_cli_command('query isinstance("foo") | clean', stream.list)
-=======
-async def test_clean_command(cli: CLI, sink: Sink[List[JsonElement]]) -> None:
-    result = await cli.execute_cli_command('query is("foo") | clean', sink)
->>>>>>> a8593a27
+    result = await cli.execute_cli_command('query is("foo") | clean', stream.list)
     assert len(result[0]) == 13
     for elem in result[0]:
         assert elem["desired"] == {"clean": True}
