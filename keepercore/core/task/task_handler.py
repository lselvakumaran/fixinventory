from __future__ import annotations

import asyncio
import logging
import re
from asyncio import Task, CancelledError
from datetime import timedelta
from io import TextIOWrapper
from typing import List, Dict, Tuple, Optional, Any, Callable, Union, Sequence

import argparse
from aiostream import stream
from argparse import ArgumentParser, Namespace

from functools import reduce

from copy import copy

from core.cli.cli import CLI
from core.db.jobdb import JobDb
from core.db.runningtaskdb import RunningTaskData, RunningTaskDb
from core.error import ParseError, CLIParseError
from core.event_bus import EventBus, Event, Action, ActionDone, Message, ActionError
from core.task.job_handler import JobHandler
from core.task.model import Subscriber
from core.task.scheduler import Scheduler
from core.task.subscribers import SubscriptionHandler
from core.task.task_description import (
    Workflow,
    RunningTask,
    EventTrigger,
    TimeTrigger,
    TaskSurpassBehaviour,
    PerformAction,
    Step,
    TaskDescription,
    Job,
    ExecuteCommand,
    TaskCommand,
    SendMessage,
    ExecuteOnCLI,
    StepErrorBehaviour,
)
from core.util import first, Periodic, group_by, uuid_str, utc_str

log = logging.getLogger(__name__)


class TaskHandler(JobHandler):

    # region init

    @staticmethod
    def add_args(arg_parser: ArgumentParser) -> None:
        arg_parser.add_argument("--jobs", nargs="*", type=argparse.FileType("r"))

    def __init__(
        self,
        running_task_db: RunningTaskDb,
        job_db: JobDb,
        event_bus: EventBus,
        subscription_handler: SubscriptionHandler,
        scheduler: Scheduler,
        cli: CLI,
        config: Namespace,
    ):
        self.running_task_db = running_task_db
        self.job_db = job_db
        self.event_bus = event_bus
        self.subscription_handler = subscription_handler
        self.scheduler = scheduler
        self.cli = cli
        self.config = config

        # Step1: define all workflows and jobs in code: later it will be persisted and read from database
        self.task_descriptions: Sequence[TaskDescription] = [*self.known_workflows(), *self.known_jobs()]
        self.tasks: Dict[str, RunningTask] = {}
        self.event_bus_watcher: Optional[Task[Any]] = None
        self.timeout_watcher = Periodic("task_timeout_watcher", self.check_overdue_tasks, timedelta(seconds=10))
        self.registered_event_trigger: List[Tuple[EventTrigger, TaskDescription]] = []
        self.registered_event_trigger_by_message_type: Dict[str, List[Tuple[EventTrigger, TaskDescription]]] = {}

    # endregion

    # region startup and teardown

    async def update_trigger(self, desc: TaskDescription, register: bool = True) -> None:
        # safeguard: unregister all event trigger of this task
        for existing in (tup for tup in self.registered_event_trigger if desc.id == tup[1].id):
            self.registered_event_trigger.remove(existing)
        # safeguard: unregister all schedule trigger of this task
        for job in self.scheduler.list_jobs():
            if str(job.id).startswith(desc.id):
                job.remove()
        # add all triggers
        if register:
            for trigger in desc.triggers:
                if isinstance(trigger, EventTrigger):
                    self.registered_event_trigger.append((trigger, desc))
                if isinstance(trigger, TimeTrigger):
                    uid = f"{desc.id}_{trigger.cron_expression}"
                    name = f"Trigger for task {desc.id} on cron expression {trigger.cron_expression}"
                    self.scheduler.cron(uid, name, trigger.cron_expression, self.time_triggered, desc, trigger)
        # recompute the lookup table
        self.registered_event_trigger_by_message_type = group_by(
            lambda t: t[0].message_type, self.registered_event_trigger
        )

    # task descriptors can hold placeholders (e.g. @NOW@)
    # which should be replaced, when the task is started (or restarted).
    def evaluate_task_definition(self, descriptor: TaskDescription, **env: str) -> TaskDescription:
        def evaluate(step: Step) -> Step:
            if isinstance(step.action, ExecuteCommand):
                update = copy(step)
                update.action = ExecuteCommand(self.cli.replace_placeholder(step.action.command, **env))
                return update
            else:
                return step

        updated = copy(descriptor)
        updated.steps = [evaluate(step) for step in descriptor.steps]
        return updated

    async def start_task(self, descriptor: TaskDescription) -> None:
        existing = first(lambda x: x.descriptor.id == descriptor.id, self.tasks.values())
        if existing:
            if descriptor.on_surpass == TaskSurpassBehaviour.Skip:
                log.info(
                    f"Task {descriptor.name} has been triggered. Since the last job is not finished, "
                    f"the execution will be skipped, as defined by the task"
                )
                return None
            elif descriptor.on_surpass == TaskSurpassBehaviour.Replace:
                log.info(f"New task {descriptor.name} should replace existing run: {existing.id}.")
                existing.end()
                await self.store_running_task_state(existing)
            elif descriptor.on_surpass == TaskSurpassBehaviour.Parallel:
                log.info(f"New task {descriptor.name} will race with existing run {existing.id}.")
            else:
                raise AttributeError(f"Surpass behaviour not handled: {descriptor.on_surpass}")

        updated = self.evaluate_task_definition(descriptor)
        wi, commands = RunningTask.empty(updated, self.subscription_handler.subscribers_by_event)
        log.info(f"Start new task: {updated.name} with id {wi.id}")
        # store initial state in database
        await self.running_task_db.insert(wi)
        self.tasks[wi.id] = wi
        await self.execute_task_commands(wi, commands)

    async def start_interrupted_tasks(self) -> list[RunningTask]:
        descriptions = {w.id: w for w in self.task_descriptions}

        def reset_state(wi: RunningTask, data: RunningTaskData) -> RunningTask:
            # reset the received messages
            wi.received_messages = data.received_messages  # type: ignore
            # move the fsm into the last known state
            wi.machine.set_state(data.current_state_name)
            # import state of the current step
            wi.current_state.import_state(data.current_state_snapshot)
            # reset times
            wi.task_started_at = data.task_started_at
            wi.step_started_at = data.step_started_at
            # ignore all messages that would be emitted
            wi.move_to_next_state()
            return wi

        instances: list[RunningTask] = []
        async for data in self.running_task_db.all():
            descriptor = descriptions.get(data.task_descriptor_id)
            if descriptor:
                # we have captured the timestamp when the task has been started
                updated = self.evaluate_task_definition(descriptor, now=utc_str(data.task_started_at))
                instance = RunningTask(data.id, updated, self.subscription_handler.subscribers_by_event)
                instances.append(reset_state(instance, data))
            else:
                log.warning(f"No task description with this id found: {data.task_descriptor_id}. Remove instance data.")
                await self.running_task_db.delete(data.id)
        return instances

    async def __aenter__(self) -> TaskHandler:
        log.info("TaskHandler is starting up!")

        # load job descriptions from configuration files
        file_jobs = [await self.parse_job_file(file) for file in self.config.jobs] if self.config.jobs else []
        jobs: list[Job] = reduce(lambda r, l: r + l, file_jobs, [])

        # load job descriptions from database
        db_jobs = [job async for job in self.job_db.all()]
        self.task_descriptions = [*self.task_descriptions, *jobs, *db_jobs]

        # load and restore all tasks
        self.tasks = {wi.id: wi for wi in await self.start_interrupted_tasks()}
        # TODO: it might be necessary to restart current commands (e.g. cli commands)

        await self.timeout_watcher.start()

        for descriptor in self.task_descriptions:
            await self.update_trigger(descriptor)

        async def listen_to_event_bus() -> None:
            with self.event_bus.subscribe("task_handler") as messages:
                while True:
                    try:
                        message = await messages.get()
                        if isinstance(message, Event):
                            await self.handle_event(message)
                        elif isinstance(message, Action):
                            await self.handle_action(message)
                        elif isinstance(message, (ActionDone, ActionError)):
                            log.info(f"Ignore message via event bus: {message}")
                    except Exception as ex:
                        log.error(f"Could not handle event {message} - give up.", ex)

        self.event_bus_watcher = asyncio.create_task(listen_to_event_bus())
        return self

    async def __aexit__(self, exc_type: Any, exc_val: Any, exc_tb: Any) -> None:
        log.info("Tear down task handler")
        # deregister from all triggers
        for descriptor in self.task_descriptions:
            await self.update_trigger(descriptor, register=False)

        # stop timeout watcher
        await self.timeout_watcher.stop()

        # stop event listener
        if self.event_bus_watcher:
            self.event_bus_watcher.cancel()
            try:
                await self.event_bus_watcher
            except CancelledError:
                log.info("task has been cancelled")

        # wait for all running commands to complete
        for task in list(self.tasks.values()):
            if task.update_task:
                await task.update_task
                del self.tasks[task.id]

    # endregion

    # region job handler

    async def list_jobs(self) -> list[Job]:
        return [job for job in self.task_descriptions if isinstance(job, Job)]

    async def add_job(self, job: Job) -> None:
        descriptions = list(self.task_descriptions)
        existing = first(lambda td: td.id == job.id, descriptions)
        if existing:
            if not existing.mutable:
                raise AttributeError(f"There is an existing job with this {job.id} which can not be deleted!")
            log.info(f"Job with id {job.id} already exists. Update this job.")
            descriptions.remove(existing)
        # store in database
        await self.job_db.update(job)
        descriptions.append(job)
        self.task_descriptions = descriptions
        await self.update_trigger(job)

    async def delete_running_task(self, task: RunningTask) -> None:
        task.descriptor_alive = False
        # remove tasks from list of running tasks
        self.tasks.pop(task.id, None)
        if task.update_task and not task.update_task.done():
            task.update_task.cancel("task description is deleted")

        # mark step as error
        task.end()
        # remove from database
        await self.running_task_db.delete(task.id)

    async def delete_job(self, job_id: str) -> Optional[Job]:
        job: Job = first(lambda td: td.id == job_id and isinstance(td, Job), self.task_descriptions)  # type: ignore
        if job:
            if not job.mutable:
                raise AttributeError(f"Can not delete job: {job.id} - it is defined in a system file!")
            # delete all running tasks of this job
            for task in list(filter(lambda x: x.descriptor.id == job.id, self.tasks.values())):
                log.info(f"Job: {job_id}: delete running task: {task.id}")
                await self.delete_running_task(task)
            await self.job_db.delete(job_id)
            descriptions = list(self.task_descriptions)
            descriptions.remove(job)
            self.task_descriptions = descriptions
            await self.update_trigger(job, register=False)
        return job

    # endregion

    # region maintain running tasks

    async def time_triggered(self, descriptor: TaskDescription, trigger: TimeTrigger) -> None:
        log.info(f"Task {descriptor.name} triggered by time: {trigger.cron_expression}")
        return await self.start_task(descriptor)

    async def handle_event(self, event: Event) -> None:
        # check if any running task want's to handle this event
        for wi in list(self.tasks.values()):
            handled, commands = wi.handle_event(event)
            if handled:
                await self.execute_task_commands(wi, commands, event)

        # check if this event triggers any new task
        for trigger, descriptor in self.registered_event_trigger_by_message_type.get(event.message_type, []):
            if event.message_type == trigger.message_type:
                comp = trigger.filter_data
                if {key: event.data.get(key) for key in comp} == comp if comp else True:
                    log.info(f"Event {event.message_type} triggers task: {descriptor.name}")
                    await self.start_task(descriptor)

    # noinspection PyMethodMayBeStatic
    async def handle_action(self, action: Action) -> None:
        log.info(f"Received action: {action.step_name}:{action.message_type} of {action.task_id}")

    async def handle_action_result(
        self, done: Union[ActionDone, ActionError], fn: Callable[[RunningTask], Sequence[TaskCommand]]
    ) -> None:
        wi = self.tasks.get(done.task_id)
        if wi:
            commands = fn(wi)
            return await self.execute_task_commands(wi, commands, done)
        else:
            log.warning(
                f"Received an ack for an unknown task={done.task_id} "
                f"event={done.message_type} from={done.subscriber_id}. Ignore."
            )

    async def handle_action_done(self, done: ActionDone) -> None:
        return await self.handle_action_result(done, lambda wi: wi.handle_done(done))

    async def handle_action_error(self, err: ActionError) -> None:
        log.info(f"Received error: {err.error} {err.step_name}:{err.message_type} of {err.task_id}")
        return await self.handle_action_result(err, lambda wi: wi.handle_error(err))

    async def execute_task_commands(
        self, wi: RunningTask, commands: Sequence[TaskCommand], origin_message: Optional[Message] = None
    ) -> None:
        async def execute_commands() -> None:
            # execute and collect all task commands
            results: dict[TaskCommand, Any] = {}
            for command in commands:
                if isinstance(command, SendMessage):
                    await self.event_bus.emit(command.message)
                    results[command] = None
                elif isinstance(command, ExecuteOnCLI):
                    # TODO: instead of executing it in process, we should do an http call here to a worker core.
                    result = await self.cli.execute_cli_command(command.command, stream.list, **command.env)
                    results[command] = result
                else:
                    raise AttributeError(f"Does not understand this command: {wi.descriptor.name}:  {command}")
            # The descriptor might be removed in the mean time. If this is the case stop execution.
            if wi.descriptor_alive:
                active_before_result = wi.is_active
                # before we move on, we need to store the current state of the task (or delete if it is done)
                await self.store_running_task_state(wi, origin_message)
                # inform the task about the result, which might trigger new tasks to execute
                new_commands = wi.handle_command_results(results)
                if new_commands:
                    # note: recursion depth is defined by the number of steps in a job description and should be safe.
                    await self.execute_task_commands(wi, new_commands)
                elif active_before_result and not wi.is_active:
                    # if this was the last result the task was waiting for, delete the task
                    await self.store_running_task_state(wi, origin_message)

        async def execute_in_order(task: Task[None]) -> None:
            # make sure the last execution is finished, before the new execution starts
            await task
            await execute_commands()

        # start execution of commands in own task to not block the task handler
        # note: the task is awaited finally in the timeout handler or context handler shutdown
        wi.update_task = asyncio.create_task(execute_in_order(wi.update_task) if wi.update_task else execute_commands())

    async def store_running_task_state(self, wi: RunningTask, origin_message: Optional[Message] = None) -> None:
        if wi.is_active:
            await self.running_task_db.update_state(wi, origin_message)
        elif wi.id in self.tasks:
            await self.running_task_db.delete(wi.id)

    async def list_all_pending_actions_for(self, subscriber: Subscriber) -> List[Action]:
        pending = map(lambda x: x.pending_action_for(subscriber), self.tasks.values())
        return [x for x in pending if x]

    # endregion

    # region periodic task checker

    async def check_overdue_tasks(self) -> None:
        """
        Called periodically by the system.
        In case there is an overdue task, an action error is injected into the task.
        """
        for task in list(self.tasks.values()):
            if task.is_active:  # task is still active
                if task.current_state.check_timeout():
                    if task.current_step.on_error == StepErrorBehaviour.Continue:
                        current_step = task.current_step.name
                        commands = task.move_to_next_state()
                        log.warning(
                            f"Task {task.id}: {task.descriptor.name} timed out in step "
                            f"{current_step}. Moving on to step: {task.current_step.name}."
                        )
                        await self.execute_task_commands(task, commands)
                    else:
                        log.warning(
                            f"Task {task.id}: {task.descriptor.name} timed out "
                            f"in step {task.current_step.name}. Stop the task."
                        )
                        task.end()
                        await self.store_running_task_state(task)
            # check again for active (might have changed for overdue tasks)
            if not task.is_active:
                if task.update_task:
                    await task.update_task
                del self.tasks[task.id]
                await self.running_task_db.delete(task.id)

<<<<<<< HEAD
    # endregion

    # region parse job data
=======
    @staticmethod
    def known_workflows() -> list[Workflow]:
        collect_steps = [
            Step("pre_collect", PerformAction("pre_collect"), timedelta(seconds=10)),
            Step("collect", PerformAction("collect"), timedelta(seconds=10)),
            Step("post_collect", PerformAction("post_collect"), timedelta(seconds=10)),
        ]
        cleanup_steps = [
            Step("pre_plan", PerformAction("pre_cleanup_plan"), timedelta(seconds=10)),
            Step("plan", PerformAction("cleanup_plan"), timedelta(seconds=10)),
            Step("post_plan", PerformAction("post_cleanup_plan"), timedelta(seconds=10)),
            Step("pre_clean", PerformAction("pre_cleanup"), timedelta(seconds=10)),
            Step("clean", PerformAction("cleanup"), timedelta(seconds=10)),
            Step("post_clean", PerformAction("post_cleanup"), timedelta(seconds=10)),
        ]
        metrics_steps = [
            Step("pre_metrics", PerformAction("pre_generate_metrics"), timedelta(seconds=10)),
            Step("metrics", PerformAction("generate_metrics"), timedelta(seconds=10)),
            Step("post_metrics", PerformAction("post_generate_metrics"), timedelta(seconds=10)),
        ]
        return [
            Workflow(
                uid="collect",
                name="collect",
                steps=collect_steps + metrics_steps,
                triggers=[EventTrigger("start_collect_workflow")],
            ),
            Workflow(
                uid="cleanup",
                name="cleanup",
                steps=cleanup_steps + metrics_steps,
                triggers=[EventTrigger("start_cleanup_workflow")],
            ),
            Workflow(
                uid="metrics",
                name="metrics",
                steps=metrics_steps,
                triggers=[EventTrigger("start_metrics_workflow")],
            ),
            Workflow(
                uid="collect_and_cleanup",
                name="collect_and_cleanup",
                steps=collect_steps + cleanup_steps + metrics_steps,
                triggers=[EventTrigger("start_collect_and_cleanup_workflow"), TimeTrigger("0 * * * *")],
            ),
        ]
>>>>>>> a8593a27

    async def parse_job_file(self, file: TextIOWrapper) -> list[Job]:
        """
        Parse a file with job definitions.
        Every line is either a blank line, a comment or a job definition.

        Example
        # cron based trigger
        0 5 * * sat : reported name="foo" | desire name="bla"

        # cron based + event based trigger
        0 5 * * sat event_name : reported name="foo" | desire name="bla"

        :param file: the file handle to parse.
        :return: all parsed jobs.
        :raises: ParseError if the job can not be parsed
        """
        jobs = []
        with file as reader:
            for line in reader:
                stripped = line.strip()
                if stripped and not stripped.startswith("#"):
                    job = await self.parse_job_line(f"file {file.name}", stripped, mutable=False)
                    jobs.append(job)
        return jobs

    async def parse_job_line(self, source: str, line: str, mutable: bool = True) -> Job:
        """
        Parse a single job line.
        :param source: the source of this line (just for naming purposes)
        :param line: the line of text
        :param mutable: defines if the resulting job is mutable or not.
        :return: the parsed jon
        """
        try:
            parts = re.split("\\s+", line.strip(), 5)
            if len(parts) != 6:
                raise ValueError(f"Invalid job {line}")
            uid = uuid_str(line.strip())[0:8]
            wait: Optional[Tuple[EventTrigger, timedelta]] = None
            trigger = TimeTrigger(" ".join(parts[0:5]))
            command = parts[5]
            # check if we also need to wait for an event: name_of_event : command
            if re.match("^[A-Za-z][A-Za-z0-9_\\-]*\\s*:", command):
                event, command = re.split("\\s*:\\s*", command, 1)
                wait = EventTrigger(event), timedelta(hours=24)
            await self.cli.evaluate_cli_command(command, replace_place_holder=False)
            return Job(uid, ExecuteCommand(command), trigger, timedelta(hours=1), wait, mutable)
        except CLIParseError as ex:
            raise ex
        except Exception as ex:
            raise ParseError(f"Can not parse job command line: {line}") from ex

    # endregion

    # region known task descriptors

    @staticmethod
    def known_jobs() -> list[Job]:
        return [
            Job(
                "example-job",
                ExecuteCommand("echo hello"),
                EventTrigger("run_job"),
                timedelta(seconds=10),
                mutable=False,
            ),
            Job(
                "example-wait-job",
                ExecuteCommand("sleep 10; echo I was started at @NOW@"),
                EventTrigger("run_job"),
                timedelta(seconds=10),
                (EventTrigger("wait"), timedelta(seconds=30)),
                mutable=False,
            ),
        ]

    @staticmethod
    def known_workflows() -> list[Workflow]:
        return [
            Workflow(
                "collect",
                "collect",
                [
                    Step("start", PerformAction("start_collect"), timedelta(seconds=10)),
                    Step("act", PerformAction("collect"), timedelta(seconds=10)),
                    Step("done", PerformAction("collect_done"), timedelta(seconds=10)),
                ],
                [EventTrigger("start_collect_workflow"), TimeTrigger("5 * * * *")],
            ),
            Workflow(
                "cleanup",
                "cleanup",
                [
                    Step("pre_plan", PerformAction("pre_cleanup_plan"), timedelta(seconds=10)),
                    Step("plan", PerformAction("cleanup_plan"), timedelta(seconds=10)),
                    Step("post_plan", PerformAction("post_cleanup_plan"), timedelta(seconds=10)),
                    Step("pre_clean", PerformAction("pre_cleanup"), timedelta(seconds=10)),
                    Step("clean", PerformAction("cleanup"), timedelta(seconds=10)),
                    Step("post_clean", PerformAction("post_cleanup"), timedelta(seconds=10)),
                ],
                [EventTrigger("start_cleanup_workflow"), TimeTrigger("5 * * * *")],
            ),
        ]

    # endregion<|MERGE_RESOLUTION|>--- conflicted
+++ resolved
@@ -416,11 +416,87 @@
                 del self.tasks[task.id]
                 await self.running_task_db.delete(task.id)
 
-<<<<<<< HEAD
     # endregion
 
     # region parse job data
-=======
+
+    async def parse_job_file(self, file: TextIOWrapper) -> list[Job]:
+        """
+        Parse a file with job definitions.
+        Every line is either a blank line, a comment or a job definition.
+
+        Example
+        # cron based trigger
+        0 5 * * sat : reported name="foo" | desire name="bla"
+
+        # cron based + event based trigger
+        0 5 * * sat event_name : reported name="foo" | desire name="bla"
+
+        :param file: the file handle to parse.
+        :return: all parsed jobs.
+        :raises: ParseError if the job can not be parsed
+        """
+        jobs = []
+        with file as reader:
+            for line in reader:
+                stripped = line.strip()
+                if stripped and not stripped.startswith("#"):
+                    job = await self.parse_job_line(f"file {file.name}", stripped, mutable=False)
+                    jobs.append(job)
+        return jobs
+
+    async def parse_job_line(self, source: str, line: str, mutable: bool = True) -> Job:
+        """
+        Parse a single job line.
+        :param source: the source of this line (just for naming purposes)
+        :param line: the line of text
+        :param mutable: defines if the resulting job is mutable or not.
+        :return: the parsed jon
+        """
+        try:
+            parts = re.split("\\s+", line.strip(), 5)
+            if len(parts) != 6:
+                raise ValueError(f"Invalid job {line}")
+            uid = uuid_str(line.strip())[0:8]
+            wait: Optional[Tuple[EventTrigger, timedelta]] = None
+            trigger = TimeTrigger(" ".join(parts[0:5]))
+            command = parts[5]
+            # check if we also need to wait for an event: name_of_event : command
+            if re.match("^[A-Za-z][A-Za-z0-9_\\-]*\\s*:", command):
+                event, command = re.split("\\s*:\\s*", command, 1)
+                wait = EventTrigger(event), timedelta(hours=24)
+            await self.cli.evaluate_cli_command(command, replace_place_holder=False)
+            return Job(uid, ExecuteCommand(command), trigger, timedelta(hours=1), wait, mutable)
+        except CLIParseError as ex:
+            raise ex
+        except Exception as ex:
+            raise ParseError(f"Can not parse job command line: {line}") from ex
+
+    # endregion
+
+    # region known task descriptors
+
+    @staticmethod
+    def known_jobs() -> list[Job]:
+        return [
+            Job(
+                "example-job",
+                ExecuteCommand("echo hello"),
+                EventTrigger("run_job"),
+                timedelta(seconds=10),
+                mutable=False,
+            ),
+            Job(
+                "example-wait-job",
+                ExecuteCommand("sleep 10; echo I was started at @NOW@"),
+                EventTrigger("run_job"),
+                timedelta(seconds=10),
+                (EventTrigger("wait"), timedelta(seconds=30)),
+                mutable=False,
+            ),
+        ]
+
+
     @staticmethod
     def known_workflows() -> list[Workflow]:
         collect_steps = [
@@ -467,110 +543,5 @@
                 triggers=[EventTrigger("start_collect_and_cleanup_workflow"), TimeTrigger("0 * * * *")],
             ),
         ]
->>>>>>> a8593a27
-
-    async def parse_job_file(self, file: TextIOWrapper) -> list[Job]:
-        """
-        Parse a file with job definitions.
-        Every line is either a blank line, a comment or a job definition.
-
-        Example
-        # cron based trigger
-        0 5 * * sat : reported name="foo" | desire name="bla"
-
-        # cron based + event based trigger
-        0 5 * * sat event_name : reported name="foo" | desire name="bla"
-
-        :param file: the file handle to parse.
-        :return: all parsed jobs.
-        :raises: ParseError if the job can not be parsed
-        """
-        jobs = []
-        with file as reader:
-            for line in reader:
-                stripped = line.strip()
-                if stripped and not stripped.startswith("#"):
-                    job = await self.parse_job_line(f"file {file.name}", stripped, mutable=False)
-                    jobs.append(job)
-        return jobs
-
-    async def parse_job_line(self, source: str, line: str, mutable: bool = True) -> Job:
-        """
-        Parse a single job line.
-        :param source: the source of this line (just for naming purposes)
-        :param line: the line of text
-        :param mutable: defines if the resulting job is mutable or not.
-        :return: the parsed jon
-        """
-        try:
-            parts = re.split("\\s+", line.strip(), 5)
-            if len(parts) != 6:
-                raise ValueError(f"Invalid job {line}")
-            uid = uuid_str(line.strip())[0:8]
-            wait: Optional[Tuple[EventTrigger, timedelta]] = None
-            trigger = TimeTrigger(" ".join(parts[0:5]))
-            command = parts[5]
-            # check if we also need to wait for an event: name_of_event : command
-            if re.match("^[A-Za-z][A-Za-z0-9_\\-]*\\s*:", command):
-                event, command = re.split("\\s*:\\s*", command, 1)
-                wait = EventTrigger(event), timedelta(hours=24)
-            await self.cli.evaluate_cli_command(command, replace_place_holder=False)
-            return Job(uid, ExecuteCommand(command), trigger, timedelta(hours=1), wait, mutable)
-        except CLIParseError as ex:
-            raise ex
-        except Exception as ex:
-            raise ParseError(f"Can not parse job command line: {line}") from ex
-
-    # endregion
-
-    # region known task descriptors
-
-    @staticmethod
-    def known_jobs() -> list[Job]:
-        return [
-            Job(
-                "example-job",
-                ExecuteCommand("echo hello"),
-                EventTrigger("run_job"),
-                timedelta(seconds=10),
-                mutable=False,
-            ),
-            Job(
-                "example-wait-job",
-                ExecuteCommand("sleep 10; echo I was started at @NOW@"),
-                EventTrigger("run_job"),
-                timedelta(seconds=10),
-                (EventTrigger("wait"), timedelta(seconds=30)),
-                mutable=False,
-            ),
-        ]
-
-    @staticmethod
-    def known_workflows() -> list[Workflow]:
-        return [
-            Workflow(
-                "collect",
-                "collect",
-                [
-                    Step("start", PerformAction("start_collect"), timedelta(seconds=10)),
-                    Step("act", PerformAction("collect"), timedelta(seconds=10)),
-                    Step("done", PerformAction("collect_done"), timedelta(seconds=10)),
-                ],
-                [EventTrigger("start_collect_workflow"), TimeTrigger("5 * * * *")],
-            ),
-            Workflow(
-                "cleanup",
-                "cleanup",
-                [
-                    Step("pre_plan", PerformAction("pre_cleanup_plan"), timedelta(seconds=10)),
-                    Step("plan", PerformAction("cleanup_plan"), timedelta(seconds=10)),
-                    Step("post_plan", PerformAction("post_cleanup_plan"), timedelta(seconds=10)),
-                    Step("pre_clean", PerformAction("pre_cleanup"), timedelta(seconds=10)),
-                    Step("clean", PerformAction("cleanup"), timedelta(seconds=10)),
-                    Step("post_clean", PerformAction("post_cleanup"), timedelta(seconds=10)),
-                ],
-                [EventTrigger("start_cleanup_workflow"), TimeTrigger("5 * * * *")],
-            ),
-        ]
 
     # endregion