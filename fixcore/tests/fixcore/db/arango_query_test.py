--- conflicted
+++ resolved
@@ -387,7 +387,10 @@
         "SORT group_slot RETURN {at: group_slot,group: { a: group_a, b: group_b }, v: agg_val}"
     )
     assert bv == {"b0": "foo", "b1": 1699913600, "b2": 1700000000, "b3": "a", "b4": 3600, "b5": 800}
-<<<<<<< HEAD
+    # use avg-factor
+    q, _ = load_time_series("ts", "foo", now - (24 * one_hour), now, one_hour, avg_factor=1000)
+    assert "slot_avg = AVG(d.v / @b" in q  # factor divides average
+    assert "v: slot_avg * @b" in q  # factor multiplies result
 
 
 def test_view(foo_model: Model, graph_db: GraphDB) -> None:
@@ -413,10 +416,4 @@
     assert_view("name[*].foo[*].bla=12",
                 'LET view0 = (FOR v0 in `ns_view` SEARCH v0.name.foo.bla == @b0 RETURN v0)  FOR result in view0 RETURN UNSET(result, ["flat"])')  # fmt: skip
     assert_view('is("aws_ec2_instance") and "deleteme" and reported.instance_placement.tenancy == "default"',
-                'LET view0 = (FOR v0 in `ns_view` SEARCH ((v0.kinds == @b0 and ANALYZER(PHRASE(v0.flat, @b1), "delimited")) and v0.reported.instance_placement.tenancy == @b2) RETURN v0)  FOR result in view0 RETURN UNSET(result, ["flat"])')  # fmt: skip
-=======
-    # use avg-factor
-    q, _ = load_time_series("ts", "foo", now - (24 * one_hour), now, one_hour, avg_factor=1000)
-    assert "slot_avg = AVG(d.v / @b" in q  # factor divides average
-    assert "v: slot_avg * @b" in q  # factor multiplies result
->>>>>>> 91855cd9
+                'LET view0 = (FOR v0 in `ns_view` SEARCH ((v0.kinds == @b0 and ANALYZER(PHRASE(v0.flat, @b1), "delimited")) and v0.reported.instance_placement.tenancy == @b2) RETURN v0)  FOR result in view0 RETURN UNSET(result, ["flat"])')  # fmt: skip