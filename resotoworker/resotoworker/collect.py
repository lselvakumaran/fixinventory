--- conflicted
+++ resolved
@@ -13,12 +13,9 @@
 
 TaskId = str
 
-<<<<<<< HEAD
 
 class Collector:
-    def __init__(
-        self, send_to_resotocore: Callable[[Graph, TaskId], None], config: Config
-    ) -> None:
+    def __init__(self, send_to_resotocore: Callable[[Graph, TaskId], None], config: Config) -> None:
         self._send_to_resotocore = send_to_resotocore
         self._config = config
 
@@ -29,30 +26,6 @@
     ) -> None:
         def collect(collectors: List[BaseCollectorPlugin]) -> Graph:
             graph = Graph(root=GraphRoot("root", {}))
-=======
-def collect_and_send(collectors: List[BaseCollectorPlugin], tls_data: Optional[TLSData] = None) -> None:
-    def collect(collectors: List[BaseCollectorPlugin]) -> Graph:
-        graph = Graph(root=GraphRoot("root", {}))
-
-        max_workers = (
-            len(collectors) if len(collectors) < Config.resotoworker.pool_size else Config.resotoworker.pool_size
-        )
-        if max_workers == 0:
-            log.error("No workers configured or no collector plugins loaded - skipping collect")
-            return
-        pool_args = {"max_workers": max_workers}
-        if Config.resotoworker.fork_process:
-            pool_args["mp_context"] = multiprocessing.get_context("spawn")
-            pool_args["initializer"] = resotolib.proc.initializer
-            pool_executor = futures.ProcessPoolExecutor
-            collect_args = {
-                "args": ArgumentParser.args,
-                "running_config": Config.running_config,
-            }
-        else:
-            pool_executor = futures.ThreadPoolExecutor
-            collect_args = {}
->>>>>>> e2f7a33c
 
             max_workers = (
                 len(collectors)
@@ -60,9 +33,7 @@
                 else self._config.resotoworker.pool_size
             )
             if max_workers == 0:
-                log.error(
-                    "No workers configured or no collector plugins loaded - skipping collect"
-                )
+                log.error("No workers configured or no collector plugins loaded - skipping collect")
                 return
             pool_args = {"max_workers": max_workers}
             if self._config.resotoworker.fork_process:
@@ -89,9 +60,7 @@
                 for future in futures.as_completed(wait_for):
                     cluster_graph = future.result()
                     if not isinstance(cluster_graph, Graph):
-                        log.error(
-                            f"Skipping invalid cluster_graph {type(cluster_graph)}"
-                        )
+                        log.error(f"Skipping invalid cluster_graph {type(cluster_graph)}")
                         continue
                     graph.merge(cluster_graph)
             sanitize(graph)
