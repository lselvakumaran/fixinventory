--- conflicted
+++ resolved
@@ -4,15 +4,7 @@
 from typing import List, Optional, Type, Union, Dict
 from resotolib.args import ArgumentParser
 from resotolib.config import Config
-<<<<<<< HEAD
-from resotolib.baseplugin import BaseCollectorPlugin, BasePlugin, BaseActionPlugin, PluginType
-=======
-from resotolib.baseplugin import BasePlugin, BaseActionPlugin, BasePostCollectPlugin, PluginType
-
-
-plugins = {}
-initialized = False
->>>>>>> 04399c38
+from resotolib.baseplugin import BaseCollectorPlugin, BasePostCollectPlugin, BasePlugin, BaseActionPlugin, PluginType
 
 
 class PluginLoader:
@@ -59,27 +51,24 @@
         if (
             inspect.isclass(plugin)
             and not inspect.isabstract(plugin)
-<<<<<<< HEAD
-            and issubclass(plugin, (BasePlugin, BaseActionPlugin))
+            and issubclass(plugin, (BasePlugin, BaseActionPlugin, BasePostCollectPlugin))
             and plugin.plugin_type in self._plugins
-=======
-            and issubclass(plugin, (BasePlugin, BaseActionPlugin, BasePostCollectPlugin))
-            and plugin.plugin_type in plugins
->>>>>>> 04399c38
         ):
             log.debug(f"Found plugin {plugin} ({plugin.plugin_type.name})")
             if plugin not in self._plugins[plugin.plugin_type]:
                 self._plugins[plugin.plugin_type].append(plugin)
         return True
 
-    def plugins(self, plugin_type: PluginType) -> List[Union[Type[BasePlugin], Type[BaseActionPlugin]]]:
+    def plugins(
+        self, plugin_type: PluginType
+    ) -> List[Union[Type[BasePlugin], Type[BaseActionPlugin], Type[BasePostCollectPlugin]]]:
         """Returns the list of Plugins of a certain PluginType"""
         if not self._initialized:
             self.find_plugins()
         if plugin_type == PluginType.COLLECTOR and len(Config.resotoworker.collector) > 0:
             plugins: List[Type[BaseCollectorPlugin]] = self._plugins.get(plugin_type, [])  # type: ignore
             return [plugin for plugin in plugins if plugin.cloud in Config.resotoworker.collector]
-        return self._plugins.get(plugin_type, [])
+        return self._plugins.get(plugin_type, [])  # type: ignore
 
     def add_plugin_args(self, arg_parser: ArgumentParser) -> None:
         """Add args to the arg parser"""
