import json
import requests
import tempfile
from datetime import datetime
from resotolib.args import ArgumentParser
from resotolib.logger import log
from resotolib.jwt import encode_jwt_to_headers
from resotolib.graph import Graph, GraphExportIterator
from resotolib.config import Config
from resotolib.core import resotocore
<<<<<<< HEAD
from typing import Callable, Optional


class Resotocore:
    def __init__(
        self,
        send_request: Callable[[requests.Request], requests.Response],
        config: Config,
    ) -> None:
        self._send_request = send_request
        self._config = config

    def send_to_resotocore(self, graph: Graph, task_id: str):
        if not ArgumentParser.args.resotocore_uri:
            return

        log.info("resotocore Event Handler called")

        base_uri = resotocore.http_uri
        resotocore_graph = self._config.resotoworker.graph
        dump_json = self._config.resotoworker.debug_dump_json
        tempdir = self._config.resotoworker.tempdir
        graph_merge_kind = self._config.resotoworker.graph_merge_kind

        self.create_graph(base_uri, resotocore_graph)
        self.update_model(graph, base_uri, dump_json=dump_json, tempdir=tempdir)

        graph_export_iterator = GraphExportIterator(
            graph,
            delete_tempfile=not dump_json,
            tempdir=tempdir,
            graph_merge_kind=graph_merge_kind,
        )
        #  The graph is not required any longer and can be released.
        del graph
        graph_export_iterator.export_graph()
        self.send_graph(graph_export_iterator, base_uri, resotocore_graph, task_id)

    def create_graph(self, resotocore_base_uri: str, resotocore_graph: str):
        graph_uri = f"{resotocore_base_uri}/graph/{resotocore_graph}"

        log.debug(f"Creating graph {resotocore_graph} via {graph_uri}")

        headers = {
            "accept": "application/json",
            "Content-Type": "application/json",
        }
        if getattr(ArgumentParser.args, "psk", None):
            encode_jwt_to_headers(headers, {}, ArgumentParser.args.psk)
        request = requests.Request(
            method="POST", url=graph_uri, data="", headers=headers
        )
        r = self._send_request(request)
        if r.status_code != 200:
            log.error(r.content)
            raise RuntimeError(f"Failed to create graph: {r.content}")

    def update_model(
        self,
        graph: Graph,
        resotocore_base_uri: str,
        dump_json: bool = False,
        tempdir: Optional[str] = None,
    ) -> None:
        model_uri = f"{resotocore_base_uri}/model"

        log.debug(f"Updating model via {model_uri}")

        model_json = json.dumps(graph.export_model(), indent=4)

        if dump_json:
            ts = datetime.now().strftime("%Y-%m-%d-%H-%M")
            with tempfile.NamedTemporaryFile(
                prefix=f"resoto-model-{ts}-",
                suffix=".json",
                delete=not dump_json,
                dir=tempdir,
            ) as model_outfile:
                log.info(f"Writing model json to file {model_outfile.name}")
                model_outfile.write(model_json.encode())

        headers = {
            "Content-Type": "application/json",
        }
        if getattr(ArgumentParser.args, "psk", None):
            encode_jwt_to_headers(headers, {}, ArgumentParser.args.psk)

        request = requests.Request(
            method="PATCH", url=model_uri, data=model_json, headers=headers
        )
        r = self._send_request(request)
        if r.status_code != 200:
            log.error(r.content)
            raise RuntimeError(f"Failed to create model: {r.content}")

    def send_graph(
        self,
        graph_export_iterator: GraphExportIterator,
        resotocore_base_uri: str,
        resotocore_graph: str,
        task_id: str,
    ) -> None:
        merge_uri = f"{resotocore_base_uri}/graph/{resotocore_graph}/merge"

        log.debug(f"Sending graph via {merge_uri}")

        headers = {
            "Content-Type": "application/x-ndjson",
            "Resoto-Worker-Nodes": str(graph_export_iterator.number_of_nodes),
            "Resoto-Worker-Edges": str(graph_export_iterator.number_of_edges),
            "Resoto-Worker-Task-Id": task_id,
        }
        if getattr(ArgumentParser.args, "psk", None):
            encode_jwt_to_headers(headers, {}, ArgumentParser.args.psk)

        request = requests.Request(
            method="POST", url=merge_uri, data=graph_export_iterator, headers=headers
        )
        r = self._send_request(request)
        if r.status_code != 200:
            log.error(r.content)
            raise RuntimeError(f"Failed to send graph: {r.content}")
        log.debug(f"resotocore reply: {r.content.decode()}")
        log.debug(f"Sent {graph_export_iterator.total_lines} items to resotocore")
=======
from resotolib.core.ca import TLSData
from typing import Optional


def send_to_resotocore(graph: Graph, tls_data: Optional[TLSData] = None):
    if not ArgumentParser.args.resotocore_uri:
        return

    log.info("resotocore Event Handler called")

    base_uri = resotocore.http_uri
    resotocore_graph = Config.resotoworker.graph
    dump_json = Config.resotoworker.debug_dump_json
    tempdir = Config.resotoworker.tempdir
    graph_merge_kind = Config.resotoworker.graph_merge_kind

    verify = getattr(tls_data, "verify", None)
    create_graph(base_uri, resotocore_graph, verify=verify)
    update_model(graph, base_uri, dump_json=dump_json, tempdir=tempdir, verify=verify)

    graph_export_iterator = GraphExportIterator(
        graph,
        delete_tempfile=not dump_json,
        tempdir=tempdir,
        graph_merge_kind=graph_merge_kind,
    )
    #  The graph is not required any longer and can be released.
    del graph
    graph_export_iterator.export_graph()
    send_graph(graph_export_iterator, base_uri, resotocore_graph, verify=verify)


def create_graph(resotocore_base_uri: str, resotocore_graph: str, verify: Optional[str] = None):
    graph_uri = f"{resotocore_base_uri}/graph/{resotocore_graph}"

    log.debug(f"Creating graph {resotocore_graph} via {graph_uri}")

    headers = {
        "accept": "application/json",
        "Content-Type": "application/json",
    }
    if getattr(ArgumentParser.args, "psk", None):
        encode_jwt_to_headers(headers, {}, ArgumentParser.args.psk)
    r = requests.post(graph_uri, data="", headers=headers, verify=verify)
    if r.status_code != 200:
        log.error(r.content)
        raise RuntimeError(f"Failed to create graph: {r.content}")


def update_model(
    graph: Graph,
    resotocore_base_uri: str,
    dump_json: bool = False,
    tempdir: str = None,
    verify: Optional[str] = None,
) -> None:
    model_uri = f"{resotocore_base_uri}/model"

    log.debug(f"Updating model via {model_uri}")

    model_json = json.dumps(graph.export_model(), indent=4)

    if dump_json:
        ts = datetime.now().strftime("%Y-%m-%d-%H-%M")
        with tempfile.NamedTemporaryFile(
            prefix=f"resoto-model-{ts}-",
            suffix=".json",
            delete=not dump_json,
            dir=tempdir,
        ) as model_outfile:
            log.info(f"Writing model json to file {model_outfile.name}")
            model_outfile.write(model_json.encode())

    headers = {
        "Content-Type": "application/json",
    }
    if getattr(ArgumentParser.args, "psk", None):
        encode_jwt_to_headers(headers, {}, ArgumentParser.args.psk)

    r = requests.patch(model_uri, data=model_json, headers=headers, verify=verify)
    if r.status_code != 200:
        log.error(r.content)
        raise RuntimeError(f"Failed to create model: {r.content}")


def send_graph(
    graph_export_iterator: GraphExportIterator,
    resotocore_base_uri: str,
    resotocore_graph: str,
    verify: Optional[str] = None,
):
    merge_uri = f"{resotocore_base_uri}/graph/{resotocore_graph}/merge"

    log.debug(f"Sending graph via {merge_uri}")

    headers = {
        "Content-Type": "application/x-ndjson",
        "Resoto-Worker-Nodes": str(graph_export_iterator.number_of_nodes),
        "Resoto-Worker-Edges": str(graph_export_iterator.number_of_edges),
    }
    if getattr(ArgumentParser.args, "psk", None):
        encode_jwt_to_headers(headers, {}, ArgumentParser.args.psk)

    r = requests.post(merge_uri, data=graph_export_iterator, headers=headers, verify=verify)
    if r.status_code != 200:
        log.error(r.content)
        raise RuntimeError(f"Failed to send graph: {r.content}")
    log.debug(f"resotocore reply: {r.content.decode()}")
    log.debug(f"Sent {graph_export_iterator.total_lines} items to resotocore")
>>>>>>> e2f7a33c
<|MERGE_RESOLUTION|>--- conflicted
+++ resolved
@@ -8,7 +8,6 @@
 from resotolib.graph import Graph, GraphExportIterator
 from resotolib.config import Config
 from resotolib.core import resotocore
-<<<<<<< HEAD
 from typing import Callable, Optional
 
 
@@ -58,9 +57,7 @@
         }
         if getattr(ArgumentParser.args, "psk", None):
             encode_jwt_to_headers(headers, {}, ArgumentParser.args.psk)
-        request = requests.Request(
-            method="POST", url=graph_uri, data="", headers=headers
-        )
+        request = requests.Request(method="POST", url=graph_uri, data="", headers=headers)
         r = self._send_request(request)
         if r.status_code != 200:
             log.error(r.content)
@@ -96,9 +93,7 @@
         if getattr(ArgumentParser.args, "psk", None):
             encode_jwt_to_headers(headers, {}, ArgumentParser.args.psk)
 
-        request = requests.Request(
-            method="PATCH", url=model_uri, data=model_json, headers=headers
-        )
+        request = requests.Request(method="PATCH", url=model_uri, data=model_json, headers=headers)
         r = self._send_request(request)
         if r.status_code != 200:
             log.error(r.content)
@@ -124,123 +119,10 @@
         if getattr(ArgumentParser.args, "psk", None):
             encode_jwt_to_headers(headers, {}, ArgumentParser.args.psk)
 
-        request = requests.Request(
-            method="POST", url=merge_uri, data=graph_export_iterator, headers=headers
-        )
+        request = requests.Request(method="POST", url=merge_uri, data=graph_export_iterator, headers=headers)
         r = self._send_request(request)
         if r.status_code != 200:
             log.error(r.content)
             raise RuntimeError(f"Failed to send graph: {r.content}")
         log.debug(f"resotocore reply: {r.content.decode()}")
-        log.debug(f"Sent {graph_export_iterator.total_lines} items to resotocore")
-=======
-from resotolib.core.ca import TLSData
-from typing import Optional
-
-
-def send_to_resotocore(graph: Graph, tls_data: Optional[TLSData] = None):
-    if not ArgumentParser.args.resotocore_uri:
-        return
-
-    log.info("resotocore Event Handler called")
-
-    base_uri = resotocore.http_uri
-    resotocore_graph = Config.resotoworker.graph
-    dump_json = Config.resotoworker.debug_dump_json
-    tempdir = Config.resotoworker.tempdir
-    graph_merge_kind = Config.resotoworker.graph_merge_kind
-
-    verify = getattr(tls_data, "verify", None)
-    create_graph(base_uri, resotocore_graph, verify=verify)
-    update_model(graph, base_uri, dump_json=dump_json, tempdir=tempdir, verify=verify)
-
-    graph_export_iterator = GraphExportIterator(
-        graph,
-        delete_tempfile=not dump_json,
-        tempdir=tempdir,
-        graph_merge_kind=graph_merge_kind,
-    )
-    #  The graph is not required any longer and can be released.
-    del graph
-    graph_export_iterator.export_graph()
-    send_graph(graph_export_iterator, base_uri, resotocore_graph, verify=verify)
-
-
-def create_graph(resotocore_base_uri: str, resotocore_graph: str, verify: Optional[str] = None):
-    graph_uri = f"{resotocore_base_uri}/graph/{resotocore_graph}"
-
-    log.debug(f"Creating graph {resotocore_graph} via {graph_uri}")
-
-    headers = {
-        "accept": "application/json",
-        "Content-Type": "application/json",
-    }
-    if getattr(ArgumentParser.args, "psk", None):
-        encode_jwt_to_headers(headers, {}, ArgumentParser.args.psk)
-    r = requests.post(graph_uri, data="", headers=headers, verify=verify)
-    if r.status_code != 200:
-        log.error(r.content)
-        raise RuntimeError(f"Failed to create graph: {r.content}")
-
-
-def update_model(
-    graph: Graph,
-    resotocore_base_uri: str,
-    dump_json: bool = False,
-    tempdir: str = None,
-    verify: Optional[str] = None,
-) -> None:
-    model_uri = f"{resotocore_base_uri}/model"
-
-    log.debug(f"Updating model via {model_uri}")
-
-    model_json = json.dumps(graph.export_model(), indent=4)
-
-    if dump_json:
-        ts = datetime.now().strftime("%Y-%m-%d-%H-%M")
-        with tempfile.NamedTemporaryFile(
-            prefix=f"resoto-model-{ts}-",
-            suffix=".json",
-            delete=not dump_json,
-            dir=tempdir,
-        ) as model_outfile:
-            log.info(f"Writing model json to file {model_outfile.name}")
-            model_outfile.write(model_json.encode())
-
-    headers = {
-        "Content-Type": "application/json",
-    }
-    if getattr(ArgumentParser.args, "psk", None):
-        encode_jwt_to_headers(headers, {}, ArgumentParser.args.psk)
-
-    r = requests.patch(model_uri, data=model_json, headers=headers, verify=verify)
-    if r.status_code != 200:
-        log.error(r.content)
-        raise RuntimeError(f"Failed to create model: {r.content}")
-
-
-def send_graph(
-    graph_export_iterator: GraphExportIterator,
-    resotocore_base_uri: str,
-    resotocore_graph: str,
-    verify: Optional[str] = None,
-):
-    merge_uri = f"{resotocore_base_uri}/graph/{resotocore_graph}/merge"
-
-    log.debug(f"Sending graph via {merge_uri}")
-
-    headers = {
-        "Content-Type": "application/x-ndjson",
-        "Resoto-Worker-Nodes": str(graph_export_iterator.number_of_nodes),
-        "Resoto-Worker-Edges": str(graph_export_iterator.number_of_edges),
-    }
-    if getattr(ArgumentParser.args, "psk", None):
-        encode_jwt_to_headers(headers, {}, ArgumentParser.args.psk)
-
-    r = requests.post(merge_uri, data=graph_export_iterator, headers=headers, verify=verify)
-    if r.status_code != 200:
-        log.error(r.content)
-        raise RuntimeError(f"Failed to send graph: {r.content}")
-    log.debug(f"resotocore reply: {r.content.decode()}")
-    log.debug(f"Sent {graph_export_iterator.total_lines} items to resotocore")
->>>>>>> e2f7a33c
+        log.debug(f"Sent {graph_export_iterator.total_lines} items to resotocore")