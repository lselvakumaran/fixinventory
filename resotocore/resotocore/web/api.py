import asyncio
import json
import logging
import os
import shutil
import string
import tempfile
import uuid
import zipfile
from asyncio import Future, Queue
from contextlib import asynccontextmanager
from datetime import timedelta, datetime, timezone
from functools import partial
from io import BytesIO
from pathlib import Path
from random import SystemRandom
from typing import (
    AsyncGenerator,
    Any,
    Optional,
    Sequence,
    Union,
    List,
    Dict,
    AsyncIterator,
    Tuple,
    Callable,
    Awaitable,
    Iterable,
)
from urllib.parse import urlencode, urlparse, parse_qs, urlunparse

import aiohttp_jinja2
import jinja2
import prometheus_client
import yaml
from aiohttp import (
    web,
    MultipartWriter,
    AsyncIterablePayload,
    BufferedReaderPayload,
    MultipartReader,
    ClientSession,
    TCPConnector,
)
from aiohttp.abc import AbstractStreamWriter
from aiohttp.hdrs import METH_ANY
from aiohttp.web import Request, StreamResponse, WebSocketResponse
from aiohttp.web_exceptions import HTTPNotFound, HTTPNoContent, HTTPOk, HTTPNotAcceptable, HTTPSeeOther
from aiohttp.web_fileresponse import FileResponse
from aiohttp.web_response import json_response
from aiohttp_swagger3 import SwaggerFile, SwaggerUiSettings
from aiostream import stream
from attrs import evolve
from networkx.readwrite import cytoscape_data
from resotoui import ui_path

from resotocore.analytics import AnalyticsEventSender, AnalyticsEvent
from resotocore.cli.command import alias_names
from resotocore.cli.model import (
    ParsedCommandLine,
    CLIContext,
    CLICommand,
    InternalPart,
    AliasTemplate,
    WorkerCustomCommand,
    CLI,
)
from resotocore.config import ConfigHandler, ConfigValidation, ConfigEntity
from resotocore.console_renderer import ConsoleColorSystem, ConsoleRenderer
from resotocore.core_config import CoreConfig
from resotocore.db.db_access import DbAccess
from resotocore.db.graphdb import GraphDB, HistoryChange
from resotocore.db.model import QueryModel
from resotocore.error import NotFoundError
from resotocore.ids import TaskId, ConfigId, NodeId, SubscriberId, WorkerId, GraphName, Email, Password
from resotocore.message_bus import MessageBus, Message, ActionDone, Action, ActionError, ActionInfo, ActionProgress
from resotocore.model.db_updater import merge_graph_process
from resotocore.model.graph_access import Section
from resotocore.model.json_schema import json_schema
from resotocore.model.model import Kind, Model
from resotocore.model.model_handler import ModelHandler
from resotocore.model.typed_model import to_json, from_js, to_js_str, to_js
from resotocore.query import QueryParser
from resotocore.report import Inspector
from resotocore.task.model import Subscription
from resotocore.task.subscribers import SubscriptionHandler
from resotocore.task.task_handler import TaskHandlerService
from resotocore.types import Json, JsonElement
from resotocore.user import UserManagement
from resotocore.util import uuid_str, force_gen, rnd_str, if_set, duration, utc_str, parse_utc, async_noop, utc
from resotocore.web.certificate_handler import CertificateHandler
from resotocore.web.content_renderer import result_binary_gen, single_result
from resotocore.web.directives import (
    metrics_handler,
    error_handler,
    on_response_prepare,
    cors_handler,
    enable_compression,
    default_middleware,
)
from resotocore.web.tsdb import tsdb
from resotocore.worker_task_queue import (
    WorkerTaskDescription,
    WorkerTaskQueue,
    WorkerTask,
    WorkerTaskResult,
    WorkerTaskInProgress,
)
from resotocore.web.auth import raw_jwt_from_auth_message, AuthorizedUser, AuthHandler
from resotolib.asynchronous.web.ws_handler import accept_websocket, clean_ws_handler
from resotolib.jwt import encode_jwt
from resotolib.x509 import cert_to_bytes

log = logging.getLogger(__name__)


def section_of(request: Request) -> Optional[str]:
    section = request.match_info.get("section", request.query.get("section"))
    if section and section != "/" and section not in Section.content:
        raise AttributeError(f"Given section does not exist: {section}")
    return section


# No Authorization required for following paths
AlwaysAllowed = {
    "/",
    "/.well-known/.*",
    "/api-doc.*",
    "/authenticate",
    "/ca/cert",
    "/create-first-user",
    "/login",
    "/metrics",
    "/static/.*",
    "/system/.*",
    "/ui.*",
}
# Authorization is not required, but implemented as part of the request handler
DeferredCheck = {"/events", "/work/queue"}


class Api:
    def __init__(
        self,
        db: DbAccess,
        model_handler: ModelHandler,
        subscription_handler: SubscriptionHandler,
        workflow_handler: TaskHandlerService,
        message_bus: MessageBus,
        event_sender: AnalyticsEventSender,
        worker_task_queue: WorkerTaskQueue,
        cert_handler: CertificateHandler,
        config_handler: ConfigHandler,
        inspector: Inspector,
        cli: CLI,
        query_parser: QueryParser,
        config: CoreConfig,
        user_management: UserManagement,
        get_override: Callable[[ConfigId], Optional[Json]],
    ):
        self.db = db
        self.model_handler = model_handler
        self.subscription_handler = subscription_handler
        self.workflow_handler = workflow_handler
        self.message_bus = message_bus
        self.event_sender = event_sender
        self.worker_task_queue = worker_task_queue
        self.cert_handler = cert_handler
        self.config_handler = config_handler
        self.inspector = inspector
        self.cli = cli
        self.query_parser = query_parser
        self.config = config
        self.user_management = user_management
        self.get_override = get_override
        self.auth_handler = AuthHandler(db.system_data_db, config, cert_handler, AlwaysAllowed | DeferredCheck)

        self.app = web.Application(
            client_max_size=config.api.max_request_size or 1024**2,
            # note on order: the middleware is passed in the order provided.
            middlewares=[
                metrics_handler,
                self.auth_handler.middleware(),
                cors_handler,
                error_handler(config, event_sender),
                default_middleware(self),
            ],
        )
        self.app.on_response_prepare.append(on_response_prepare)
        self._session: Optional[ClientSession] = None
        self.in_shutdown = False
        self.websocket_handler: Dict[str, Tuple[Future[Any], WebSocketResponse]] = {}
        path_part = config.api.web_path.strip().strip("/").strip()
        web_path = "" if path_part == "" else f"/{path_part}"
        self.__add_routes(web_path)
        aiohttp_jinja2.setup(
            self.app, loader=jinja2.FileSystemLoader(os.path.abspath(os.path.dirname(__file__) + "/../templates"))
        )

    @property
    def session(self) -> ClientSession:
        if self._session is None:
            # only keep connections alive for 15 seconds, cleanup closed transports
            connector = TCPConnector(keepalive_timeout=15.0, enable_cleanup_closed=True)
            self._session = ClientSession(connector=connector)
        return self._session

    def __add_routes(self, prefix: str) -> None:
        static_path = os.path.abspath(os.path.dirname(__file__) + "/../static")
        jupyterlite_path = Path(os.path.abspath(os.path.dirname(__file__) + "/../jupyterlite"))
        if not jupyterlite_path.exists():
            jupyterlite_path.mkdir(parents=True, exist_ok=True)
        self.app.add_routes(
            [
                # Model operations (backwards compatible)
                web.get(prefix + "/model", self.get_model),
                web.patch(prefix + "/model", self.update_model),
                web.get(prefix + "/model/uml", self.model_uml),
                # Graph based model operations
                web.get(prefix + "/graph/{graph_id}/model", self.get_model),
                web.patch(prefix + "/graph/{graph_id}/model", self.update_model),
                web.get(prefix + "/graph/{graph_id}/model/uml", self.model_uml),
                # CRUD Graph operations
                web.get(prefix + "/graph", self.list_graphs),
                web.get(prefix + "/graph/{graph_id}", self.get_node),
                web.post(prefix + "/graph/{graph_id}", self.create_graph),
                web.delete(prefix + "/graph/{graph_id}", self.wipe),
                # search the graph
                web.post(prefix + "/graph/{graph_id}/search/raw", self.raw),
                web.post(prefix + "/graph/{graph_id}/search/structure", self.query_structure),
                web.post(prefix + "/graph/{graph_id}/search/explain", self.explain),
                web.post(prefix + "/graph/{graph_id}/search/list", self.query_list),
                web.post(prefix + "/graph/{graph_id}/search/graph", self.query_graph_stream),
                web.post(prefix + "/graph/{graph_id}/search/aggregate", self.query_aggregation),
                web.post(prefix + "/graph/{graph_id}/search/history/list", self.query_history),
                web.post(prefix + "/graph/{graph_id}/search/history/aggregate", self.query_history),
                # maintain the graph
                web.patch(prefix + "/graph/{graph_id}/nodes", self.update_nodes),
                web.post(prefix + "/graph/{graph_id}/merge", self.merge_graph),
                web.post(prefix + "/graph/{graph_id}/batch/merge", self.update_merge_graph_batch),
                web.get(prefix + "/graph/{graph_id}/batch", self.list_batches),
                web.post(prefix + "/graph/{graph_id}/batch/{batch_id}", self.commit_batch),
                web.delete(prefix + "/graph/{graph_id}/batch/{batch_id}", self.abort_batch),
                # node specific actions
                web.post(prefix + "/graph/{graph_id}/node/{node_id}/under/{parent_node_id}", self.create_node),
                web.get(prefix + "/graph/{graph_id}/node/{node_id}", self.get_node),
                web.patch(prefix + "/graph/{graph_id}/node/{node_id}", self.update_node),
                web.delete(prefix + "/graph/{graph_id}/node/{node_id}", self.delete_node),
                web.patch(prefix + "/graph/{graph_id}/node/{node_id}/section/{section}", self.update_node),
                # Subscriptions
                web.get(prefix + "/subscribers", self.list_all_subscriptions),
                web.get(prefix + "/subscribers/for/{event_type}", self.list_subscription_for_event),
                # Subscription
                web.get(prefix + "/subscriber/{subscriber_id}", self.get_subscriber),
                web.put(prefix + "/subscriber/{subscriber_id}", self.update_subscriber),
                web.delete(prefix + "/subscriber/{subscriber_id}", self.delete_subscriber),
                web.post(prefix + "/subscriber/{subscriber_id}/{event_type}", self.add_subscription),
                web.delete(prefix + "/subscriber/{subscriber_id}/{event_type}", self.delete_subscription),
                web.get(prefix + "/subscriber/{subscriber_id}/handle", self.handle_subscribed),
                # report checks
                web.get(prefix + "/report/checks", self.inspection_checks),
                web.get(prefix + "/report/checks/graph/{graph_id}", self.perform_benchmark_on_checks),
                web.get(prefix + "/report/check/{check_id}/graph/{graph_id}", self.inspection_results),
                web.get(prefix + "/report/benchmark/{benchmark}/graph/{graph_id}", self.perform_benchmark),
                # CLI
                web.post(prefix + "/cli/evaluate", self.evaluate),
                web.post(prefix + "/cli/execute", self.execute),
                web.get(prefix + "/cli/info", self.cli_info),
                # Event operations
                web.get(prefix + "/events", self.handle_events),
                web.post(prefix + "/analytics", self.send_analytics_events),
                # Worker operations
                web.get(prefix + "/work/queue", self.handle_work_tasks),
                web.get(prefix + "/work/list", self.list_work),
                # Serve static filed
                web.get(prefix, self.forward("/ui/index.html")),
                web.static(prefix + "/static", static_path),
                web.get(prefix + "/notebook", self.forward("/notebook/index.html")),
                web.static(prefix + "/notebook", jupyterlite_path),
                # metrics
                web.get(prefix + "/metrics", self.metrics),
                # config operations
                web.get(prefix + "/configs", self.list_configs),
                web.patch(prefix + "/config/{config_id:[^{}]+}", self.patch_config),
                web.delete(prefix + "/config/{config_id:[^{}]+}", self.delete_config),
                # config model operations
                web.get(prefix + "/configs/validation", self.list_config_models),
                web.get(prefix + "/configs/model", self.get_configs_model),
                web.patch(prefix + "/configs/model", self.update_configs_model),
                web.put(prefix + "/config_validation/{config_id:[^{}]+}", self.put_config_validation),
                web.get(prefix + "/config_validation/{config_id:[^{}]+}", self.get_config_validation),
                web.put(prefix + "/config/{config_id:[^{}]+}/validation", self.put_config_validation),
                web.get(prefix + "/config/{config_id:[^{}]+}/validation", self.get_config_validation),
                # config operations, moved here to avoid early matching
                web.put(prefix + "/config/{config_id:[^{}]+}", self.put_config),
                web.get(prefix + "/config/{config_id:[^{}]+}", self.get_config),
                # ca operations
                web.get(prefix + "/ca/cert", self.certificate),
                web.post(prefix + "/ca/sign", self.sign_certificate),
                # system operations
                web.get(prefix + "/system/ping", self.ping),
                web.get(prefix + "/system/ready", self.ready),
                # forwards
                web.get(prefix + "/tsdb", self.forward("/tsdb/")),
                web.get(prefix + "/ui", self.forward("/ui/index.html")),
                web.get(prefix + "/ui/", self.forward("/ui/index.html")),
                web.get(prefix + "/debug/ui/{commit}/{path:.+}", self.serve_debug_ui),
                # auth operations
                web.get(prefix + "/.well-known/jwks.json", self.jwks),
                web.get(prefix + "/login", self.login_page),
                web.post(prefix + "/create-first-user", self.create_first_user),
                web.post(prefix + "/authenticate", self.authenticate),
                web.get(prefix + "/authorization/user", self.get_authorized_user),
                web.get(prefix + "/authorization/renew", self.renew_authorization),
                # tsdb operations
                web.route(METH_ANY, prefix + "/tsdb/{tail:.+}", tsdb(self)),
                web.static(f"{prefix}/ui/", ui_path),
            ]
        )
        SwaggerFile(
            self.app,
            spec_file=f"{static_path}/api-doc.yaml",
            swagger_ui_settings=SwaggerUiSettings(path=prefix + "/api-doc", layout="BaseLayout", docExpansion="none"),
        )

    async def start(self) -> None:
        await self.auth_handler.start()

    async def stop(self) -> None:
        await self.auth_handler.stop()
        if not self.in_shutdown:
            self.in_shutdown = True
            for ws_id in list(self.websocket_handler):
                await clean_ws_handler(ws_id, self.websocket_handler)
            if self.session:
                await self.session.close()

    @staticmethod
    async def login_with_redirect(request: Request) -> StreamResponse:
        params = request.query.copy()
        params["redirect"] = request.raw_path
        return web.HTTPSeeOther("/login?" + urlencode(params))

    @staticmethod
    def forward(to: str) -> Callable[[Request], Awaitable[StreamResponse]]:
        async def forward_to(request: Request) -> StreamResponse:
            goto = to + "?" + urlencode(request.query) if request.query else to
            return web.HTTPFound(goto)

        return forward_to

    @staticmethod
    async def ping(_: Request) -> StreamResponse:
        return web.HTTPOk(text="pong", content_type="text/plain")

    @staticmethod
    async def ready(_: Request) -> StreamResponse:
        return web.HTTPOk(text="ok")

    async def jwks(self, _: Request) -> StreamResponse:
        return web.json_response(self.auth_handler.signing_key_jwk)

    async def login_page(self, request: Request) -> StreamResponse:
        template = "login.html" if await self.user_management.has_users() else "create_first_user.html"
        return aiohttp_jinja2.render_template(template, request, context=request.query)

    async def create_first_user(self, request: Request) -> StreamResponse:
        post_data = await request.post()
        errors = []
        try:
            email = Email(str(post_data.get("email", "")).strip())
            password = Password(str(post_data.get("password", "")))
            password_repeat = str(post_data.get("password_repeat", ""))
            company = str(post_data.get("company", "")).strip()
            fullname = str(post_data.get("fullname", "")).strip()
            if not email or email.startswith("@") or email.endswith("@") or email.count("@") != 1:
                errors.append("Invalid email address")
            if not password:
                errors.append("Password is required")
            if not company:
                errors.append("Company name is required")
            if not fullname:
                errors.append("Full name is required")
            if password != password_repeat:
                errors.append("Passwords do not match")
            if not errors:
                await self.user_management.create_first_user(company, fullname, email, password)
                return await self.authenticate(request)
        except Exception as e:
            errors.append(str(e))
        error_string = ". ".join(errors)
        return aiohttp_jinja2.render_template(
            "create_first_user.html", request, context={**post_data, "error": error_string}
        )

    async def authenticate(self, request: Request) -> StreamResponse:
        post_data = await request.post()
        email = Email(str(post_data.get("email", "")))
        password = Password(str(post_data.get("password", "")))
        redirect = str(post_data.get("redirect", ""))
        if email and password and (user := await self.user_management.login(email, password)):
            params: Dict[str, List[str]] = {}
            if self.config.args.psk:
                code = await self.auth_handler.add_authorized_user(AuthorizedUser(email, user.roles, utc()))
                params["code"] = [code]
            if redirect:
                if params:
                    parsed = urlparse(redirect)
                    query_params = parse_qs(parsed.query)
                    query_params.update(params)
                    parsed = parsed._replace(query=urlencode(query_params, doseq=True))
                    redirect = urlunparse(parsed)
                response: StreamResponse = HTTPSeeOther(redirect)
            else:
                response = HTTPOk(text=urlencode(params, doseq=True))
            return response
        return aiohttp_jinja2.render_template(
            "login.html", request, context=dict(**post_data, error="Invalid username or password")
        )

    @staticmethod
    async def get_authorized_user(request: Request) -> StreamResponse:
        if jwt := request.get("jwt"):
            return web.json_response(jwt)
        else:
            return web.HTTPNoContent()

    async def renew_authorization(self, request: Request) -> StreamResponse:
        if jwt_raw := request.get("jwt"):
            exp = datetime.fromtimestamp(int(jwt_raw["exp"]), tz=timezone.utc)
            user = AuthorizedUser(jwt_raw["email"], set(jwt_raw["roles"].split(",")), exp)
            renewed, data = self.auth_handler.user_jwt(user)
            return web.json_response(data, headers={"Authorization": f"Bearer {renewed}"})
        else:
            return HTTPNoContent()  # no psk, no renewal

    async def list_configs(self, request: Request) -> StreamResponse:
        return await self.stream_response_from_gen(request, self.config_handler.list_config_ids())

    async def get_config(self, request: Request) -> StreamResponse:
        config_id = ConfigId(request.match_info["config_id"])
        accept = request.headers.get("accept", "application/json")
        not_found = HTTPNotFound(text="No config with this id")
        if accept == "application/yaml":
            yml = await self.config_handler.config_yaml(config_id)
            return web.Response(body=yml.encode("utf-8"), content_type="application/yaml") if yml else not_found
        else:

            def get_query_param_bool(name: str, default: bool) -> bool:
                return request.query.get(name, "true" if default else "false").lower() == "true"

            # do we want the config with overrides/env_vars applied in-place or in a separate object?
            separate_overrides = get_query_param_bool("separate_overrides", default=False)

            if separate_overrides:
                # if we want separate overrides, we don't apply overrides to the existing config
                # and don't substitute the env vars by default. E.g. UI asks us for the config
                apply_overrides = get_query_param_bool("apply_overrides", default=False)
                resolve_env_vars = get_query_param_bool("resolve_env_vars", default=False)
                # attach the "raw" config version that was stored in the database
                include_raw_config = get_query_param_bool("include_raw_config", default=False)
            else:
                # if we request a single object with overrides applied,
                # we apply overrides and resolve env vars by default
                apply_overrides = get_query_param_bool("apply_overrides", default=True)
                resolve_env_vars = get_query_param_bool("resolve_env_vars", default=True)
                # ignored in case of a single config object requested
                include_raw_config = False

            config = await self.config_handler.get_config(config_id, apply_overrides, resolve_env_vars)
            if config:
                headers = {"Resoto-Config-Revision": config.revision}
                if separate_overrides:
                    payload = {"config": config.config, "overrides": self.get_override(config_id)}
                    if include_raw_config:
                        raw_config = await self.config_handler.get_config(
                            config_id, apply_overrides=False, resolve_env_vars=False
                        )
                        payload["raw_config"] = raw_config.config if raw_config else None
                else:
                    payload = config.config

                return await single_result(request, payload, headers)
            else:
                return not_found

    async def put_config(self, request: Request) -> StreamResponse:
        config_id = ConfigId(request.match_info["config_id"])
        validate = request.query.get("validate", "true").lower() != "false"
        dry_run = request.query.get("dry_run", "false").lower() == "true"
        config = await self.json_from_request(request)
        result = await self.config_handler.put_config(
            ConfigEntity(config_id, config), validate=validate, dry_run=dry_run
        )
        headers = {"Resoto-Config-Revision": result.revision}
        return await single_result(request, result.config, headers)

    async def patch_config(self, request: Request) -> StreamResponse:
        config_id = ConfigId(request.match_info["config_id"])
        validate = request.query.get("validate", "true").lower() != "false"
        dry_run = request.query.get("dry_run", "false").lower() == "true"
        patch = await self.json_from_request(request)
        updated = await self.config_handler.patch_config(
            ConfigEntity(config_id, patch), validate=validate, dry_run=dry_run
        )
        headers = {"Resoto-Config-Revision": updated.revision}
        return await single_result(request, updated.config, headers)

    async def delete_config(self, request: Request) -> StreamResponse:
        config_id = ConfigId(request.match_info["config_id"])
        await self.config_handler.delete_config(config_id)
        return HTTPNoContent()

    async def list_config_models(self, request: Request) -> StreamResponse:
        return await self.stream_response_from_gen(request, self.config_handler.list_config_validation_ids())

    async def get_config_validation(self, request: Request) -> StreamResponse:
        config_id = request.match_info["config_id"]
        model = await self.config_handler.get_config_validation(config_id)
        return await single_result(request, to_js(model)) if model else HTTPNotFound(text="No model for this config.")

    async def get_configs_model(self, request: Request) -> StreamResponse:
        model = await self.config_handler.get_configs_model()
        if request.query.get("flat", "false") == "true":
            model = Model.from_kinds(model.flat_kinds())
        return await single_result(request, to_js(model, strip_nulls=True))

    async def update_configs_model(self, request: Request) -> StreamResponse:
        js = await self.json_from_request(request)
        kinds: List[Kind] = from_js(js, List[Kind])
        model = await self.config_handler.update_configs_model(kinds)
        return await single_result(request, to_js(model))

    async def put_config_validation(self, request: Request) -> StreamResponse:
        config_id = request.match_info["config_id"]
        js = await self.json_from_request(request)
        js["id"] = config_id
        config_model = from_js(js, ConfigValidation)
        model = await self.config_handler.put_config_validation(config_model)
        return await single_result(request, to_js(model))

    async def certificate(self, _: Request) -> StreamResponse:
        cert, fingerprint = self.cert_handler.authority_certificate
        headers = {
            "SHA256-Fingerprint": fingerprint,
            "Content-Disposition": 'attachment; filename="resoto_root_ca.pem"',
        }
        if self.config.args.psk:
            headers["Authorization"] = "Bearer " + encode_jwt({"sha256_fingerprint": fingerprint}, self.config.args.psk)
        return HTTPOk(headers=headers, body=cert, content_type="application/x-pem-file")

    async def sign_certificate(self, request: Request) -> StreamResponse:
        csr_bytes = await request.content.read()
        cert, fingerprint = self.cert_handler.sign(csr_bytes)
        headers = {"SHA256-Fingerprint": fingerprint}
        return HTTPOk(headers=headers, body=cert_to_bytes(cert), content_type="application/x-pem-file")

    @staticmethod
    async def metrics(_: Request) -> StreamResponse:
        resp = web.Response(body=prometheus_client.generate_latest())
        resp.content_type = prometheus_client.CONTENT_TYPE_LATEST
        return resp

    async def list_all_subscriptions(self, request: Request) -> StreamResponse:
        subscribers = await self.subscription_handler.all_subscribers()
        return await single_result(request, to_json(subscribers))

    async def get_subscriber(self, request: Request) -> StreamResponse:
        subscriber_id = SubscriberId(request.match_info["subscriber_id"])
        subscriber = await self.subscription_handler.get_subscriber(subscriber_id)
        return self.optional_json(subscriber, f"No subscriber with id {subscriber_id}")

    async def list_subscription_for_event(self, request: Request) -> StreamResponse:
        event_type = request.match_info["event_type"]
        subscribers = await self.subscription_handler.list_subscriber_for(event_type)
        return await single_result(request, to_json(subscribers))

    async def update_subscriber(self, request: Request) -> StreamResponse:
        subscriber_id = SubscriberId(request.match_info["subscriber_id"])
        body = await self.json_from_request(request)
        subscriptions = from_js(body, List[Subscription])
        sub = await self.subscription_handler.update_subscriptions(subscriber_id, subscriptions)
        return await single_result(request, to_json(sub))

    async def delete_subscriber(self, request: Request) -> StreamResponse:
        subscriber_id = SubscriberId(request.match_info["subscriber_id"])
        await self.subscription_handler.remove_subscriber(subscriber_id)
        return web.HTTPNoContent()

    async def add_subscription(self, request: Request) -> StreamResponse:
        subscriber_id = SubscriberId(request.match_info["subscriber_id"])
        event_type = request.match_info["event_type"]
        timeout = timedelta(seconds=int(request.query.get("timeout", "60")))
        wait_for_completion = request.query.get("wait_for_completion", "true").lower() != "false"
        sub = await self.subscription_handler.add_subscription(subscriber_id, event_type, wait_for_completion, timeout)
        return await single_result(request, to_js(sub))

    async def delete_subscription(self, request: Request) -> StreamResponse:
        subscriber_id = SubscriberId(request.match_info["subscriber_id"])
        event_type = request.match_info["event_type"]
        sub = await self.subscription_handler.remove_subscription(subscriber_id, event_type)
        return await single_result(request, to_js(sub))

    async def handle_subscribed(self, request: Request) -> StreamResponse:
        subscriber_id = SubscriberId(request.match_info["subscriber_id"])
        subscriber = await self.subscription_handler.get_subscriber(subscriber_id)
        if subscriber_id in self.message_bus.active_listener:
            log.info(f"There is already a listener for subscriber: {subscriber_id}. Reject.")
            return web.HTTPTooManyRequests(text="Only one connection per subscriber is allowed!")
        elif subscriber and subscriber.subscriptions:
            pending = await self.workflow_handler.list_all_pending_actions_for(subscriber)
            return await self.listen_to_events(request, subscriber_id, list(subscriber.subscriptions.keys()), pending)
        else:
            return web.HTTPNotFound(text=f"No subscriber with this id: {subscriber_id} or no subscriptions")

    async def perform_benchmark_on_checks(self, request: Request) -> StreamResponse:
        graph = GraphName(request.match_info["graph_id"])
        provider = request.query.get("provider")
        service = request.query.get("service")
        category = request.query.get("category")
        kind = request.query.get("kind")
        acc = request.query.get("accounts")
        accounts = [a.strip() for a in acc.split(",")] if acc else None
        result = await self.inspector.perform_checks(
            graph, provider=provider, service=service, category=category, kind=kind, accounts=accounts
        )
        return await single_result(request, to_js(result))

    async def perform_benchmark(self, request: Request) -> StreamResponse:
        benchmark = request.match_info["benchmark"]
        graph = GraphName(request.match_info["graph_id"])
        acc = request.query.get("accounts")
        accounts = [a.strip() for a in acc.split(",")] if acc else None
        result = await self.inspector.perform_benchmark(graph, benchmark, accounts=accounts)
        result_graph = result.to_graph()
        async with stream.iterate(result_graph).stream() as streamer:
            await self.stream_response_from_gen(request, streamer, len(result_graph))
        return await single_result(request, to_js(result))

    async def inspection_checks(self, request: Request) -> StreamResponse:
        provider = request.query.get("provider")
        service = request.query.get("service")
        category = request.query.get("category")
        kind = request.query.get("kind")
        inspections = await self.inspector.list_checks(provider=provider, service=service, category=category, kind=kind)
        return await single_result(request, to_js(inspections))

    async def inspection_results(self, request: Request) -> StreamResponse:
        graph = GraphName(request.match_info["graph_id"])
        check_id = request.match_info["check_id"]
        acc = request.query.get("accounts")
        accounts = [a.strip() for a in acc.split(",")] if acc else None
        inspections = await self.inspector.list_failing_resources(graph, check_id, accounts)
        return await self.stream_response_from_gen(request, inspections)

    async def handle_events(self, request: Request) -> StreamResponse:
        show = request.query["show"].split(",") if "show" in request.query else ["*"]
        return await self.listen_to_events(request, SubscriberId(str(uuid.uuid1())), show)

    async def send_analytics_events(self, request: Request) -> StreamResponse:
        events_json = await self.json_from_request(request)
        events = from_js(events_json, List[AnalyticsEvent])
        await self.event_sender.capture(events)
        return web.HTTPNoContent()

    async def listen_to_events(
        self,
        request: Request,
        listener_id: SubscriberId,
        event_types: List[str],
        initial_messages: Optional[Sequence[Message]] = None,
    ) -> WebSocketResponse:
        handler: Callable[[str], Awaitable[None]] = async_noop

        async def authorize_request(msg: str) -> None:
            nonlocal handler
            if (r := raw_jwt_from_auth_message(msg)) and await self.auth_handler.validate_jwt(r, request) is not None:
                handler = handle_message
            else:
                raise ValueError("No Authorization header provided and no valid auth message sent")

        async def handle_message(msg: str) -> None:
            js = json.loads(msg)
            if "data" in js:
                js["data"]["subscriber_id"] = listener_id
                js["data"]["received_at"] = utc_str()
            message: Message = from_js(js, Message)
            if isinstance(message, Action):
                raise AttributeError("Actors should not emit action messages. ")
            elif isinstance(message, ActionInfo):
                await self.workflow_handler.handle_action_info(message)
            elif isinstance(message, ActionProgress):
                await self.workflow_handler.handle_action_progress(message)
            elif isinstance(message, ActionDone):
                await self.workflow_handler.handle_action_done(message)
            elif isinstance(message, ActionError):
                await self.workflow_handler.handle_action_error(message)
            else:
                await self.message_bus.emit(message)

        handler = authorize_request if request.get("authorized", False) is False else handle_message
        return await accept_websocket(
            request,
            handle_incoming=lambda x: handler(x),  # pylint: disable=unnecessary-lambda # it is required!
            outgoing_context=partial(self.message_bus.subscribe, listener_id, event_types),
            websocket_handler=self.websocket_handler,
            initial_messages=initial_messages,
        )

    async def handle_work_tasks(self, request: Request) -> WebSocketResponse:
        worker_id = WorkerId(uuid_str())
        worker_descriptions: Future[List[WorkerTaskDescription]] = asyncio.get_event_loop().create_future()
        handler: Callable[[str], Awaitable[None]] = async_noop

        async def authorize_request(msg: str) -> None:
            nonlocal handler
            if (r := raw_jwt_from_auth_message(msg)) and await self.auth_handler.validate_jwt(r, request) is not None:
                handler = handle_connect
            else:
                raise ValueError("No Authorization header provided and no valid auth message sent")

        async def handle_connect(msg: str) -> None:
            nonlocal handler
            cmds = from_js(json.loads(msg), List[WorkerCustomCommand])
            description = [WorkerTaskDescription(cmd.name, cmd.filter) for cmd in cmds]
            # set the future and allow attaching the worker to the task queue
            worker_descriptions.set_result(description)
            # register the descriptions as custom command on the CLI
            for cmd in cmds:
                self.cli.register_worker_custom_command(cmd)
            # the connect process is done, define the final handler
            handler = handle_message

        async def handle_message(msg: str) -> None:
            tr = from_js(json.loads(msg), WorkerTaskResult)
            if tr.result == "error":
                error = tr.error if tr.error else "worker signalled error without detailed error message"
                await self.worker_task_queue.error_task(worker_id, tr.task_id, error)
            elif tr.result == "done":
                await self.worker_task_queue.acknowledge_task(worker_id, tr.task_id, tr.data)
            else:
                log.info(f"Do not understand this message: {msg}")

        def task_json(task: WorkerTask) -> str:
            return to_js_str(task.to_json())

        @asynccontextmanager
        async def connect_to_task_queue() -> AsyncIterator[Queue[WorkerTask]]:
            # we need to wait for the worker to send the list of commands it can handle
            # before we can attach to the worker task queue
            descriptions = await worker_descriptions
            async with self.worker_task_queue.attach(worker_id, descriptions) as queue:
                yield queue

        handler = authorize_request if request.get("authorized", False) is False else handle_connect
        # noinspection PyTypeChecker
        return await accept_websocket(
            request,
            handle_incoming=lambda x: handler(x),  # pylint: disable=unnecessary-lambda # it is required!
            outgoing_context=connect_to_task_queue,
            websocket_handler=self.websocket_handler,
            outgoing_fn=task_json,
        )

    async def list_work(self, _: Request) -> StreamResponse:
        def wt_to_js(ip: WorkerTaskInProgress) -> Json:
            return {
                "task": ip.task.to_json(),
                "worker": ip.worker.worker_id,
                "retry_counter": ip.retry_counter,
                "deadline": to_json(ip.deadline),
            }

        return web.json_response([wt_to_js(ot) for ot in self.worker_task_queue.outstanding_tasks.values()])

    async def model_uml(self, request: Request) -> StreamResponse:
        output = request.query.get("output", "svg")
        graph_name = GraphName(request.match_info.get("graph_id", "resoto"))
        show = request.query["show"].split(",") if "show" in request.query else None
        hide = request.query["hide"].split(",") if "hide" in request.query else None
        with_inheritance = request.query.get("with_inheritance", "true") != "false"
        with_base_classes = request.query.get("with_base_classes", "true") != "false"
        with_subclasses = request.query.get("with_subclasses", "false") != "false"
        dependency = set(request.query["dependency"].split(",")) if "dependency" in request.query else None
        with_predecessors = request.query.get("with_predecessors", "false") != "false"
        with_successors = request.query.get("with_successors", "false") != "false"
        with_properties = request.query.get("with_properties", "true") != "false"
        aggregate_roots = request.query.get("aggregate_roots", "true") != "false"
        link_classes = request.query.get("link_classes", "false") != "false"
        result = await self.model_handler.uml_image(
<<<<<<< HEAD
            graph_name=graph_name,
=======
            graph_name=graph_id,
>>>>>>> 44ba6602
            output=output,
            show_packages=show,
            hide_packages=hide,
            with_inheritance=with_inheritance,
            with_base_classes=with_base_classes,
            with_subclasses=with_subclasses,
            dependency_edges=dependency,  # type: ignore
            with_predecessors=with_predecessors,
            with_successors=with_successors,
            with_properties=with_properties,
            link_classes=link_classes,
            only_aggregate_roots=aggregate_roots,
        )
        response = web.StreamResponse()
        mt = {"svg": "image/svg+xml", "png": "image/png", "puml": "text/plain"}
        response.headers["Content-Type"] = mt[output]
        await response.prepare(request)
        await response.write_eof(result)
        return response

    async def get_model(self, request: Request) -> StreamResponse:
        graph_id = GraphName(request.match_info.get("graph_id", "resoto"))
        md = await self.model_handler.load_model(graph_id)
        # default to internal model format, but allow to request json schema format
        if request.headers.get("accept") == "application/schema+json":
            return json_response(json_schema(md), content_type="application/schema+json")
        kinds: Iterable[Kind]
        if request.query.get("flat", "false") == "true":
            kinds = md.flat_kinds()
        else:
            kinds = md.kinds.values()
        return await single_result(request, to_js(kinds, strip_nulls=True))

    async def update_model(self, request: Request) -> StreamResponse:
        graph_id = GraphName(request.match_info.get("graph_id", "resoto"))
        js = await self.json_from_request(request)
        kinds: List[Kind] = from_js(js, List[Kind])
        model = await self.model_handler.update_model(graph_id, kinds)
        return await single_result(request, to_js(model, strip_nulls=True))

    async def get_node(self, request: Request) -> StreamResponse:
        graph_id = GraphName(request.match_info.get("graph_id", "resoto"))
        node_id = NodeId(request.match_info.get("node_id", "root"))
        graph = self.db.get_graph_db(graph_id)
        model = await self.model_handler.load_model(graph_id)
        node = await graph.get_node(model, node_id)
        if node is None:
            return web.HTTPNotFound(text=f"No such node with id {node_id} in graph {graph_id}")
        else:
            return await single_result(request, node)

    async def create_node(self, request: Request) -> StreamResponse:
        graph_id = GraphName(request.match_info.get("graph_id", "resoto"))
        node_id = NodeId(request.match_info.get("node_id", "some_existing"))
        parent_node_id = NodeId(request.match_info.get("parent_node_id", "root"))
        graph = self.db.get_graph_db(graph_id)
        item = await self.json_from_request(request)
        md = await self.model_handler.load_model(graph_id)
        node = await graph.create_node(md, node_id, item, parent_node_id)
        return await single_result(request, node)

    async def update_node(self, request: Request) -> StreamResponse:
        graph_id = GraphName(request.match_info.get("graph_id", "resoto"))
        node_id = NodeId(request.match_info.get("node_id", "some_existing"))
        section = section_of(request)
        graph = self.db.get_graph_db(graph_id)
        patch = await self.json_from_request(request)
        md = await self.model_handler.load_model(graph_id)
        node = await graph.update_node(md, node_id, patch, False, section)
        return await single_result(request, node)

    async def delete_node(self, request: Request) -> StreamResponse:
        graph_id = GraphName(request.match_info.get("graph_id", "resoto"))
        node_id = NodeId(request.match_info.get("node_id", "some_existing"))
        if node_id == "root":
            raise AttributeError("Root node can not be deleted!")
        graph = self.db.get_graph_db(graph_id)
        await graph.delete_node(node_id)
        return web.HTTPNoContent()

    async def update_nodes(self, request: Request) -> StreamResponse:
        graph_name = GraphName(request.match_info.get("graph_id", "resoto"))
        allowed = {*Section.content, "id", "revision"}
        updates: Dict[NodeId, Json] = {}
        async for elem in self.to_json_generator(request):
            keys = set(elem.keys())
            assert keys.issubset(allowed), f"Invalid json. Allowed keys are: {allowed}"
            assert "id" in elem, f"No id given for element {elem}"
            assert keys.intersection(Section.content), f"No update provided for element {elem}"
            uid = elem["id"]
            assert uid not in updates, f"Only one update allowed per id! {elem}"
            del elem["id"]
            updates[uid] = elem
        db = self.db.get_graph_db(graph_name)
        model = await self.model_handler.load_model(graph_name)
        result_gen = db.update_nodes(model, updates)
        return await self.stream_response_from_gen(request, result_gen)

    async def list_graphs(self, request: Request) -> StreamResponse:
        graphs = await self.db.list_graphs()
        return await single_result(request, graphs)

    async def create_graph(self, request: Request) -> StreamResponse:
        graph_id = request.match_info.get("graph_id", "resoto")
        if "_" in graph_id:
            raise AttributeError("Graph name should not have underscores!")
        graph_name = GraphName(graph_id)
        graph = await self.db.create_graph(graph_name)
        model = await self.model_handler.load_model(graph_name)
        root = await graph.get_node(model, NodeId("root"))
        return web.json_response(root)

    async def merge_graph(self, request: Request) -> StreamResponse:
        log.info("Received merge_graph request")
        graph_id = GraphName(request.match_info.get("graph_id", "resoto"))
        task_id: Optional[TaskId] = None
        if tid := request.headers.get("Resoto-Worker-Task-Id"):
            task_id = TaskId(tid)
        db = self.db.get_graph_db(graph_id)
        it = self.to_line_generator(request)
        info = await merge_graph_process(
            db, self.event_sender, self.config, it, self.config.graph_update.merge_max_wait_time(), None, task_id
        )
        return web.json_response(to_js(info))

    async def update_merge_graph_batch(self, request: Request) -> StreamResponse:
        log.info("Received put_sub_graph_batch request")
        graph_id = GraphName(request.match_info.get("graph_id", "resoto"))
        task_id: Optional[TaskId] = None
        if tid := request.headers.get("Resoto-Worker-Task-Id"):
            task_id = TaskId(tid)
        db = self.db.get_graph_db(graph_id)
        rnd = "".join(SystemRandom().choice(string.ascii_letters) for _ in range(12))
        batch_id = request.query.get("batch_id", rnd)
        it = self.to_line_generator(request)
        info = await merge_graph_process(
            db, self.event_sender, self.config, it, self.config.graph_update.merge_max_wait_time(), batch_id, task_id
        )
        return web.json_response(to_json(info), headers={"BatchId": batch_id})

    async def list_batches(self, request: Request) -> StreamResponse:
        graph_db = self.db.get_graph_db(GraphName(request.match_info.get("graph_id", "resoto")))
        batch_updates = await graph_db.list_in_progress_updates()
        return web.json_response([b for b in batch_updates if b.get("is_batch")])

    async def commit_batch(self, request: Request) -> StreamResponse:
        graph_db = self.db.get_graph_db(GraphName(request.match_info.get("graph_id", "resoto")))
        batch_id = request.match_info.get("batch_id", "some_existing")
        await graph_db.commit_batch_update(batch_id)
        return web.HTTPOk(body="Batch committed.")

    async def abort_batch(self, request: Request) -> StreamResponse:
        graph_db = self.db.get_graph_db(GraphName(request.match_info.get("graph_id", "resoto")))
        batch_id = request.match_info.get("batch_id", "some_existing")
        await graph_db.abort_update(batch_id)
        return web.HTTPOk(body="Batch aborted.")

    async def graph_query_model_from_request(self, request: Request) -> Tuple[GraphDB, QueryModel]:
        section = section_of(request)
        query_string = await request.text()
        graph_name = GraphName(request.match_info.get("graph_id", "resoto"))
        graph_db = self.db.get_graph_db(graph_name)
        q = await self.query_parser.parse_query(query_string, section, **request.query)
        m = await self.model_handler.load_model(graph_name)
        return graph_db, QueryModel(q, m)

    async def raw(self, request: Request) -> StreamResponse:
        graph_db, query_model = await self.graph_query_model_from_request(request)
        with_edges = request.query.get("edges") is not None
        query, bind_vars = await graph_db.to_query(query_model, with_edges)
        return web.json_response({"query": query, "bind_vars": bind_vars})

    async def explain(self, request: Request) -> StreamResponse:
        graph_db, query_model = await self.graph_query_model_from_request(request)
        result = await graph_db.explain(query_model)
        return web.json_response(to_js(result))

    async def query_structure(self, request: Request) -> StreamResponse:
        _, query_model = await self.graph_query_model_from_request(request)
        return web.json_response(query_model.query.structure())

    async def query_list(self, request: Request) -> StreamResponse:
        graph_db, query_model = await self.graph_query_model_from_request(request)
        count = request.query.get("count", "true").lower() != "false"
        timeout = if_set(request.query.get("search_timeout"), duration)
        async with await graph_db.search_list(query_model, count, timeout) as cursor:
            return await self.stream_response_from_gen(request, cursor, cursor.count())

    async def cytoscape(self, request: Request) -> StreamResponse:
        graph_db, query_model = await self.graph_query_model_from_request(request)
        result = await graph_db.search_graph(query_model)
        node_link_data = cytoscape_data(result)
        return web.json_response(node_link_data)

    async def query_graph_stream(self, request: Request) -> StreamResponse:
        graph_db, query_model = await self.graph_query_model_from_request(request)
        count = request.query.get("count", "true").lower() != "false"
        timeout = if_set(request.query.get("search_timeout"), duration)
        async with await graph_db.search_graph_gen(query_model, count, timeout) as cursor:
            return await self.stream_response_from_gen(request, cursor, cursor.count())

    async def query_aggregation(self, request: Request) -> StreamResponse:
        graph_db, query_model = await self.graph_query_model_from_request(request)
        async with await graph_db.search_aggregation(query_model) as gen:
            return await self.stream_response_from_gen(request, gen)

    async def query_history(self, request: Request) -> StreamResponse:
        graph_db, query_model = await self.graph_query_model_from_request(request)
        before = request.query.get("before")
        after = request.query.get("after")
        change = request.query.get("change")
        async with await graph_db.search_history(
            query=query_model,
            change=HistoryChange[change] if change else None,
            before=parse_utc(before) if before else None,
            after=parse_utc(after) if after else None,
        ) as gen:
            return await self.stream_response_from_gen(request, gen)

    async def serve_debug_ui(self, request: Request) -> FileResponse:
        """
        This is only for testing different versions of the UI during development.
        """
        commit = request.match_info.get("commit", "default")
        commit = commit[0:6] if len(commit) == 40 else commit  # shorten commit hash
        path = request.match_info.get("path", "index.html")
        dir_path = self.config.run.temp_dir / "ui" / commit
        if not dir_path.exists():
            dir_path.mkdir(parents=True)
            async with self.session.get(f"https://cdn.some.engineering/resoto-ui/commits/{commit}.zip") as resp:
                if resp.status != 200:
                    raise NotFoundError(f"Commit not found: {commit}")
                body = await resp.read()
                with zipfile.ZipFile(BytesIO(body)) as zip_ref:
                    zip_ref.extractall(dir_path)
        file = dir_path / path
        if not file.exists():
            raise NotFoundError(f"File not found: {path}")
        return FileResponse(file)

    async def wipe(self, request: Request) -> StreamResponse:
        graph_id = GraphName(request.match_info.get("graph_id", "resoto"))
        if "truncate" in request.query:
            await self.db.get_graph_db(graph_id).wipe()
            return web.HTTPOk(body="Graph truncated.")
        else:
            await self.db.delete_graph(graph_id)
            return web.HTTPOk(body="Graph deleted.")

    async def cli_info(self, _: Request) -> StreamResponse:
        def cmd_json(cmd: CLICommand) -> Json:
            return {
                "name": cmd.name,
                "info": cmd.info(),
                "help": cmd.help(),
                "args": to_js(cmd.args_info(), force_dict=True),
                "source": cmd.allowed_in_source_position,
            }

        def alias_json(cmd: AliasTemplate) -> Json:
            return {
                "name": cmd.name,
                "info": cmd.info,
                "help": cmd.help(),
                "args": to_js(cmd.args_info(), force_dict=True),
                "source": cmd.allowed_in_source_position,
            }

        commands = [cmd_json(cmd) for cmd in self.cli.direct_commands.values() if not isinstance(cmd, InternalPart)]
        replacements = self.cli.replacements()
        return web.json_response(
            {
                "commands": commands,
                "replacements": replacements,
                "alias_names": alias_names(),
                "alias_templates": [alias_json(alias) for alias in self.cli.alias_templates.values()],
            }
        )

    @staticmethod
    def cli_context_from_request(request: Request) -> CLIContext:
        try:
            columns = int(request.headers.get("Resoto-Shell-Columns", "120"))
            rows = int(request.headers.get("Resoto-Shell-Rows", "50"))
            terminal = request.headers.get("Resoto-Shell-Terminal", "false") == "true"
            colors = ConsoleColorSystem.from_name(request.headers.get("Resoto-Shell-Color-System", "monochrome"))
            renderer = ConsoleRenderer(width=columns, height=rows, color_system=colors, terminal=terminal)
            return CLIContext(env=dict(request.query), console_renderer=renderer, source="api")
        except Exception as ex:
            log.debug("Could not create CLI context.", exc_info=ex)
            return CLIContext(
                env=dict(request.query), console_renderer=ConsoleRenderer.default_renderer(), source="api"
            )

    async def evaluate(self, request: Request) -> StreamResponse:
        ctx = self.cli_context_from_request(request)
        command = await request.text()
        parsed = await self.cli.evaluate_cli_command(command, ctx)

        def line_to_js(line: ParsedCommandLine) -> Json:
            parsed_commands = to_json(line.parsed_commands.commands)
            execute_commands = [{"cmd": part.command.name, "arg": part.arg} for part in line.executable_commands]
            return {"parsed": parsed_commands, "execute": execute_commands, "env": line.parsed_commands.env}

        return web.json_response([line_to_js(line) for line in parsed])

    async def execute(self, request: Request) -> StreamResponse:
        temp_dir: Optional[str] = None
        try:
            ctx = self.cli_context_from_request(request)
            if request.content_type.startswith("text"):
                command = (await request.text()).strip()
            elif request.content_type.startswith("multipart"):
                command = request.headers["Resoto-Shell-Command"].strip()
                temp = tempfile.mkdtemp()
                temp_dir = temp
                files = {}
                # for now, we assume that all multi-parts are file uploads
                async for part in MultipartReader(request.headers, request.content):
                    name = part.name
                    if not name:
                        raise AttributeError("Multipart request: content disposition name is required!")
                    path = os.path.join(temp, rnd_str())  # use random local path to avoid clashes
                    files[name] = path
                    with open(path, "wb") as writer:
                        while not part.at_eof():
                            writer.write(await part.read_chunk())
                ctx = evolve(ctx, uploaded_files=files)
            else:
                raise AttributeError(f"Not able to handle: {request.content_type}")

            # we want to eagerly evaluate the command, so that parse exceptions will throw directly here
            parsed = await self.cli.evaluate_cli_command(command, ctx)
            return await self.execute_parsed(request, command, parsed, ctx)
        finally:
            if temp_dir:
                shutil.rmtree(temp_dir)

    async def execute_parsed(
        self, request: Request, command: str, parsed: List[ParsedCommandLine], ctx: CLIContext
    ) -> StreamResponse:
        # make sure, all requirements are fulfilled
        not_met_requirements = [not_met for line in parsed for not_met in line.unmet_requirements]
        # what is the accepted content type
        # only required for multipart requests
        boundary = "cli-part"
        mp_response = web.StreamResponse(
            status=200, reason="OK", headers={"Content-Type": f"multipart/mixed;boundary={boundary}"}
        )

        if not_met_requirements:
            requirements = [req for line in parsed for cmd in line.executable_commands for req in cmd.action.required]
            data = {"command": command, "env": dict(request.query), "required": to_json(requirements)}
            return web.json_response(data, status=424)
        elif len(parsed) == 1:
            first_result = parsed[0]
            count, generator = await first_result.execute()
            # flat the results from 0 or 1
            async with generator.stream() as streamer:
                gen = await force_gen(streamer)
                if first_result.produces.text:
                    text_gen = ctx.text_generator(first_result, gen)
                    return await self.stream_response_from_gen(request, text_gen, count)
                elif first_result.produces.file_path:
                    await mp_response.prepare(request)
                    await Api.multi_file_response(first_result, gen, boundary, mp_response)
                    await Api.close_multi_part_response(mp_response, boundary)
                    return mp_response
                else:
                    raise AttributeError(f"Can not handle type: {first_result.produces}")
        elif len(parsed) > 1:
            await mp_response.prepare(request)
            for single in parsed:
                count, generator = await single.execute()
                async with generator.stream() as streamer:
                    gen = await force_gen(streamer)
                    if single.produces.text:
                        with MultipartWriter(repr(single.produces), boundary) as mp:
                            text_gen = ctx.text_generator(single, gen)
                            content_type, result_stream = await result_binary_gen(request, text_gen)
                            mp.append_payload(
                                AsyncIterablePayload(result_stream, content_type=content_type, headers=single.envelope)
                            )
                            await mp.write(mp_response, close_boundary=False)
                    elif single.produces.file_path:
                        await Api.multi_file_response(single, gen, boundary, mp_response)
                    else:
                        raise AttributeError(f"Can not handle type: {single.produces}")
            await Api.close_multi_part_response(mp_response, boundary)
            return mp_response
        else:
            raise AttributeError("No command could be parsed!")

    @classmethod
    async def json_from_request(cls, request: Request) -> Json:
        if request.content_type in ["application/json"]:
            return await request.json()  # type: ignore
        elif request.content_type in ["application/yaml", "text/yaml"]:
            text = await request.text()
            return yaml.safe_load(text)  # type: ignore
        else:
            raise HTTPNotAcceptable(text="Only support json")

    @classmethod
    async def to_json_generator(cls, request: Request) -> AsyncGenerator[Json, None]:
        async for line in cls.to_line_generator(request):
            yield json.loads(line) if isinstance(line, bytes) else line

    @staticmethod
    def to_line_generator(request: Request) -> AsyncGenerator[Union[bytes, Json], None]:
        async def stream_lines() -> AsyncGenerator[Union[bytes, Json], None]:
            async for line in request.content:
                if len(line.strip()) == 0:
                    continue
                yield line

        async def stream_json_array() -> AsyncGenerator[Union[bytes, Json], None]:
            js_elem = await request.json()
            if isinstance(js_elem, list):
                for doc in js_elem:
                    yield doc
            elif isinstance(js_elem, dict):
                yield js_elem
            else:
                log.warning(f"Received json is neither array nor document: {js_elem}! Ignore.")

        if request.content_type == "application/json":
            return stream_json_array()
        elif request.content_type in ["application/x-ndjson", "application/ndjson"]:
            return stream_lines()
        else:
            raise AttributeError("Can not read graph. Currently supported formats: json and ndjson!")

    @staticmethod
    def optional_json(o: Any, hint: str) -> StreamResponse:
        if o:
            return web.json_response(to_json(o))
        else:
            return web.HTTPNotFound(text=hint)

    @staticmethod
    async def stream_response_from_gen(
        request: Request,
        gen_in: AsyncIterator[JsonElement],
        count: Optional[int] = None,
        additional_header: Optional[Dict[str, str]] = None,
    ) -> StreamResponse:
        # force the async generator, to get an early exception in case of failure
        gen = await force_gen(gen_in)
        content_type, result_gen = await result_binary_gen(request, gen)
        count_header = {"Resoto-Shell-Element-Count": str(count)} if count else {}
        hdr = additional_header or {}
        response = web.StreamResponse(status=200, headers={**hdr, "Content-Type": content_type, **count_header})
        enable_compression(request, response)
        writer: AbstractStreamWriter = await response.prepare(request)  # type: ignore
        cr = "\n".encode("utf-8")
        async for data in result_gen:
            await writer.write(data + cr)
        await response.write_eof()
        return response

    @staticmethod
    async def multi_file_response(
        cmd_line: ParsedCommandLine, results: AsyncIterator[str], boundary: str, response: StreamResponse
    ) -> None:
        async for file_path in results:
            path = Path(file_path)
            if not (path.exists() and path.is_file()):
                raise HTTPNotFound(text=f"No file with this path: {file_path}")
            with open(path.absolute(), "rb") as content:
                with MultipartWriter(boundary=boundary) as mp:
                    pl = BufferedReaderPayload(
                        content, content_type="application/octet-stream", filename=path.name, headers=cmd_line.envelope
                    )
                    mp.append_payload(pl)
                    await mp.write(response, close_boundary=False)

    @staticmethod
    async def close_multi_part_response(response: StreamResponse, boundary: str) -> None:
        with MultipartWriter(boundary=boundary) as mp:
            await mp.write(response, close_boundary=True)
        await response.write_eof()<|MERGE_RESOLUTION|>--- conflicted
+++ resolved
@@ -776,7 +776,7 @@
 
     async def model_uml(self, request: Request) -> StreamResponse:
         output = request.query.get("output", "svg")
-        graph_name = GraphName(request.match_info.get("graph_id", "resoto"))
+        graph_id = GraphName(request.match_info.get("graph_id", "resoto"))
         show = request.query["show"].split(",") if "show" in request.query else None
         hide = request.query["hide"].split(",") if "hide" in request.query else None
         with_inheritance = request.query.get("with_inheritance", "true") != "false"
@@ -789,11 +789,7 @@
         aggregate_roots = request.query.get("aggregate_roots", "true") != "false"
         link_classes = request.query.get("link_classes", "false") != "false"
         result = await self.model_handler.uml_image(
-<<<<<<< HEAD
-            graph_name=graph_name,
-=======
             graph_name=graph_id,
->>>>>>> 44ba6602
             output=output,
             show_packages=show,
             hide_packages=hide,
