--- conflicted
+++ resolved
@@ -180,14 +180,14 @@
         AliasTemplateConfig(
             "discord",
             "Send the result of a search to Discord",
-            # define the fields to show in the message
+            # defines the fields to show in the message
             "jq {name:{{key}}, value:{{value}}} | "
-            # Discord limit: https://discord.com/developers/docs/resources/channel#embed-object-embed-limits
+            # discord limit: https://discord.com/developers/docs/resources/channel#embed-object-embed-limits
             "chunk 25 | "
-            # define the Discord webhook JSON
+            # define the discord webhook json
             'jq {embeds: [{type: "rich", title: "{{title}}", {{#message}}description: "{{message}}",{{/message}} '
             'fields:., footer:{text: "Message created by Resoto"}}]} | '
-            # call the API
+            # call the api
             "http POST {{webhook}}",
             [
                 AliasTemplateParameterConfig("key", "Resource field to show as key", ".kind"),
@@ -198,7 +198,6 @@
             ],
         ),
         AliasTemplateConfig(
-<<<<<<< HEAD
             "jira",
             "Send the result of a search to Jira",
             # defines the fields to show in the message
@@ -214,7 +213,19 @@
             "} } | "
             # call the api
             'http --auth "{{username}}:{{password}}" POST {{webhook}}',
-=======
+            [
+                AliasTemplateParameterConfig("key", "Resource field to show as key", ".kind"),
+                AliasTemplateParameterConfig("value", "Resource field to show as value", ".name"),
+                AliasTemplateParameterConfig("message", "Alert message", ""),
+                AliasTemplateParameterConfig("title", "Alert title"),
+                AliasTemplateParameterConfig("webhook", "Jira Webhook URL"),
+                AliasTemplateParameterConfig("username", "Jira username"),
+                AliasTemplateParameterConfig("password", "Jira password"),
+                AliasTemplateParameterConfig("project_id", "Jira project ID"),
+                AliasTemplateParameterConfig("reporter_id", "Jira reporter user ID"),
+            ],
+        ),
+        AliasTemplateConfig(
             "slack",
             "Send the result of a search to Slack",
             # define the fields to show in the message
@@ -230,21 +241,12 @@
             "] } | "
             # call the API
             "http POST {{webhook}}",
->>>>>>> 08347669
             [
                 AliasTemplateParameterConfig("key", "Resource field to show as key", ".kind"),
                 AliasTemplateParameterConfig("value", "Resource field to show as value", ".name"),
                 AliasTemplateParameterConfig("message", "Alert message", ""),
                 AliasTemplateParameterConfig("title", "Alert title"),
-<<<<<<< HEAD
-                AliasTemplateParameterConfig("webhook", "Jira Webhook URL"),
-                AliasTemplateParameterConfig("username", "Jira username"),
-                AliasTemplateParameterConfig("password", "Jira password"),
-                AliasTemplateParameterConfig("project_id", "Jira project ID"),
-                AliasTemplateParameterConfig("reporter_id", "Jira reporter user ID"),
-=======
                 AliasTemplateParameterConfig("webhook", "Slack Webhook URL"),
->>>>>>> 08347669
             ],
         ),
     ]
