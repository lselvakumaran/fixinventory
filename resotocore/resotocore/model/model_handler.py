--- conflicted
+++ resolved
@@ -116,13 +116,8 @@
         link_classes: bool = False,
         only_aggregate_roots: bool = True,
     ) -> bytes:
-<<<<<<< HEAD
-        allowed_edge_types: Set[str] = dependency_edges or set()
+        allowed_edge_types: Set[EdgeType] = dependency_edges or set()
         assert output in ("svg", "png", "puml"), "Only svg, png and puml is supported!"
-=======
-        allowed_edge_types: Set[EdgeType] = dependency_edges or set()
-        assert output in ("svg", "png"), "Only svg and png is supported!"
->>>>>>> ea63d677
         model = await self.load_model()
         graph = model.graph()
         show = [re.compile(s) for s in show_packages] if show_packages else None
