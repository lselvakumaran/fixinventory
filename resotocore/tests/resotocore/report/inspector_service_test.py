--- conflicted
+++ resolved
@@ -107,15 +107,10 @@
     assert result.checks[0].number_of_resources_failing == 10
     assert result.checks[1].number_of_resources_failing == 10
     filtered = result.filter_result(filter_failed=True)
-<<<<<<< HEAD
-    assert filtered.checks[0].number_of_resources_failing == 11
-    assert len(filtered.checks[0].resources_failing_by_account["sub_root"]) == 11
-    assert filtered.checks[1].number_of_resources_failing == 11
-    assert len(filtered.checks[1].resources_failing_by_account["sub_root"]) == 11
-=======
     assert filtered.checks[0].number_of_resources_failing == 10
+    assert len(filtered.checks[0].resources_failing_by_account["sub_root"]) == 10
     assert filtered.checks[1].number_of_resources_failing == 10
->>>>>>> d4914a69
+    assert len(filtered.checks[1].resources_failing_by_account["sub_root"]) == 10
     passing, failing = result.passing_failing_checks_for_account("sub_root")
     assert len(passing) == 0
     assert len(failing) == 2
