from asyncio import sleep
from contextlib import suppress, asynccontextmanager
from multiprocessing import Process
from typing import AsyncIterator, List, Optional
from pathlib import Path
import tempfile


import pytest
from _pytest.fixtures import fixture
from aiohttp import ClientSession, MultipartReader
from networkx import MultiDiGraph
from datetime import timedelta
from resotoclient import models as rc
from resotoclient.async_client import ResotoClient

from resotolib.utils import get_free_port
from tests.resotocore import create_graph
from resotocore.__main__ import run
from resotocore.analytics import AnalyticsEvent
from resotocore.db.db_access import DbAccess
from resotocore.model.model import predefined_kinds, Kind
from resotocore.model.typed_model import to_js
from resotocore.util import rnd_str, AccessJson, utc, utc_str
from resotocore.ids import GraphName
from resotoclient.json_utils import json_loadb
from resotoclient.models import JsObject


def graph_to_json(graph: MultiDiGraph) -> List[rc.JsObject]:
    ga: List[rc.JsValue] = [{**node, "type": "node"} for _, node in graph.nodes(data=True)]
    for from_node, to_node, data in graph.edges(data=True):
        ga.append({"type": "edge", "from": from_node, "to": to_node, "edge_type": data["edge_type"]})
    return ga


@fixture
async def core_client(
    client_session: ClientSession, foo_kinds: List[Kind], db_access: DbAccess
) -> AsyncIterator[ResotoClient]:
    async with create_core_client(client_session, foo_kinds, db_access, None) as client:
        yield client


@fixture
async def core_client_with_psk(
    client_session: ClientSession, foo_kinds: List[Kind], db_access: DbAccess
) -> AsyncIterator[ResotoClient]:
    async with create_core_client(client_session, foo_kinds, db_access, psk="test") as client:
        yield client


@asynccontextmanager
async def create_core_client(
    client_session: ClientSession,
    foo_kinds: List[Kind],
    db_access: DbAccess,
    psk: Optional[str] = None,
) -> AsyncIterator[ResotoClient]:
    """
    Note: adding this fixture to a test: a complete resotocore process is started.
          The fixture ensures that the underlying process has entered the ready state.
          It also ensures to clean up the process, when the test is done.
    """
    http_port = get_free_port()  # use a different port than the default one
    additional_args = ["--psk", psk] if psk else []

    # wipe and cleanly import the test model
    await db_access.model_db.create_update_schema()
    await db_access.model_db.wipe()
    await db_access.model_db.update_many(foo_kinds)

    for graph_name in [g, "test", "hello", "bonjour", "foo"]:
        db = await db_access.get_graph_model_db(GraphName(graph_name))
        await db.create_update_schema()
        await db.wipe()
        await db.update_many(foo_kinds)

    config_dir = tempfile.TemporaryDirectory()
    # todo: do not restart after the config override was loaded for the very first time and uncomment this part

    config_path = Path(config_dir.name) / "test_override_config_id.yaml"

    with config_path.open("w") as override_config:
        override_config.write(
            """
l1:
    l2: 42
        """
        )

    process = Process(
        target=run,
        args=(
            [
                "--graphdb-database",
                "test",
                "--graphdb-username",
                "test",
                "--graphdb-password",
                "test",
                "--debug",
                "--analytics-opt-out",
                "--override",
                f"resotocore.api.https_port=null",
                f"resotocore.api.http_port={http_port}",
                "resotocore.api.web_hosts=0.0.0.0",
                "--override-path",
                str(config_path),
                *additional_args,
            ],
        ),
    )
    process.start()
    ready = False
    count = 20
    while not ready:
        await sleep(0.5)
        with suppress(Exception):
            async with client_session.get(f"http://localhost:{http_port}/system/ready"):
                ready = True
        count -= 1
        if count == 0:
            raise AssertionError("Process does not came up as expected")
    async with ResotoClient(f"http://localhost:{http_port}", psk=psk) as client:
        yield client
    # terminate the process
    process.terminate()
    process.join(5)
    # if it is still running, kill it
    if process.is_alive():
        process.kill()
        process.join()
    process.close()
    config_dir.cleanup()


g = "graphtest"


@pytest.mark.asyncio
async def test_system_api(core_client: ResotoClient, client_session: ClientSession) -> None:
    assert await core_client.ping() == "pong"
    assert await core_client.ready() == "ok"
    # make sure we get redirected to the api docs
    async with client_session.get(core_client.resotocore_url, allow_redirects=False) as r:
        assert r.headers["location"] == "/ui/index.html"
    # analytics events can be sent to the server
    events = [AnalyticsEvent("test", "test.event", {"foo": "bar"}, {"counter": 1}, utc())]
    async with client_session.post(core_client.resotocore_url + "/analytics", json=to_js(events)) as r:
        assert r.status == 204


@pytest.mark.asyncio
async def test_model_api(core_client: ResotoClient, client_session: ClientSession) -> None:
    # GET /model
    assert len((await core_client.model()).kinds) >= len(predefined_kinds)

    # PATCH /model
    string_kind: rc.Kind = rc.Kind(fqn="only_three", runtime_kind="string", properties=None, bases=None)
    setattr(string_kind, "min_length", 3)
    setattr(string_kind, "max_length", 3)

    prop = rc.Property(name="ot", kind="only_three", required=False)
    complex_kind: rc.Kind = rc.Kind(fqn="test_cpl", runtime_kind=None, properties=[prop], bases=None)
    setattr(complex_kind, "allow_unknown_props", False)

    update = await core_client.update_model([string_kind, complex_kind])
    none_kind = rc.Kind(fqn="none", runtime_kind=None, properties=None, bases=None)
    assert (update.kinds.get("only_three") or none_kind).runtime_kind == "string"

    # GET /model/uml
    async with client_session.get(core_client.resotocore_url + "/model/uml", params={"output": "puml"}) as r:
        assert r.status == 200
        assert r.headers["content-type"] == "text/plain"
        puml = await r.text()
        assert puml.startswith("@startuml")
        assert puml.endswith("@enduml")


@pytest.mark.asyncio
async def test_graph_api(core_client: ResotoClient) -> None:
    # make sure we have a clean slate
    with suppress(Exception):
        await core_client.delete_graph(g)

    # create a new graph
    graph = AccessJson(await core_client.create_graph(g))
    assert graph.id == "root"
    assert graph.reported.kind == "graph_root"

    # list all graphs
    graphs = await core_client.list_graphs()
    assert g in graphs

    # get one specific graph
    graph: AccessJson = AccessJson(await core_client.get_graph(g))  # type: ignore
    assert graph.id == "root"
    assert graph.reported.kind == "graph_root"

    # wipe the data in the graph
    assert await core_client.delete_graph(g, truncate=True) == "Graph truncated."
    assert g in await core_client.list_graphs()

    # create a node in the graph
    uid = rnd_str()
    node = AccessJson(
        await core_client.create_node("root", uid, {"identifier": uid, "kind": "child", "name": "max"}, g)
    )
    assert node.id == uid
    assert node.reported.name == "max"

    # update a node in the graph
    node = AccessJson(await core_client.patch_node(uid, {"name": "moritz"}, "reported", g))
    assert node.id == uid
    assert node.reported.name == "moritz"

    # get the node
    node = AccessJson(await core_client.get_node(uid, g))
    assert node.id == uid
    assert node.reported.name == "moritz"

    # delete the node
    await core_client.delete_node(uid, g)
    with pytest.raises(AttributeError):
        # node can not be found
        await core_client.get_node(uid, g)

    # merge a complete graph
    merged = await core_client.merge_graph(graph_to_json(create_graph("test")), g)
    assert merged == rc.GraphUpdate(112, 1, 0, 212, 0, 0)

    # batch graph update and commit
    batch1_id, batch1_info = await core_client.add_to_batch(graph_to_json(create_graph("hello")), "batch1", g)
    assert batch1_info == rc.GraphUpdate(0, 100, 0, 0, 0, 0)
    assert batch1_id == "batch1"
    batch_infos = AccessJson.wrap_list(await core_client.list_batches(g))
    assert len(batch_infos) == 1
    # assert batch_infos[0].id == batch1_id
    assert batch_infos[0].affected_nodes == ["collector"]  # replace node
    assert batch_infos[0].is_batch is True
    await core_client.commit_batch(batch1_id, g)

    # batch graph update and abort
    batch2_id, batch2_info = await core_client.add_to_batch(graph_to_json(create_graph("bonjour")), "batch2", g)
    assert batch2_info == rc.GraphUpdate(0, 100, 0, 0, 0, 0)
    assert batch2_id == "batch2"
    await core_client.abort_batch(batch2_id, g)

    # update nodes
    update = [{"id": node["id"], "reported": {"name": "bruce"}} for _, node in create_graph("foo").nodes(data=True)]
    updated_nodes = await core_client.patch_nodes(update, g)
    assert len(updated_nodes) == 113
    for n in updated_nodes:
        assert n.get("reported", {}).get("name") == "bruce"

    # create the raw search
    raw = await core_client.search_graph_raw('id("3")', g)
    assert raw == {
        "query": "LET filter0 = (FOR m0 in `graphtest` FILTER m0._key == @b0  RETURN m0) "
        'FOR result in filter0 RETURN UNSET(result, ["flat"])',
        "bind_vars": {"b0": "3"},
    }

    # estimate the search
    cost = await core_client.search_graph_explain('id("3")', g)
    assert cost.full_collection_scan is False
    assert cost.rating == rc.EstimatedQueryCostRating.simple

    # search list
    result_list = [res async for res in core_client.search_list('id("3") -[0:]->', graph=g)]
    assert len(result_list) == 11  # one parent node and 10 child nodes
    assert result_list[0].get("id") == "3"  # first node is the parent node

    # search graph
    result_graph = [res async for res in core_client.search_graph('id("3") -[0:]->', graph=g)]
    assert len(result_graph) == 21  # 11 nodes + 10 edges
    assert result_list[0].get("id") == "3"  # first node is the parent node

    # search graph at specific timestamp
    async def search_graph_at(
        search: str, section: Optional[str] = "reported", graph: str = "resoto", at: Optional[str] = None
    ) -> AsyncIterator[JsObject]:
        params = {}
        if section:
            params["section"] = section
        if at:
            params["at"] = at
        response = await core_client._post(f"/graph/{graph}/search/graph", params=params, data=search, stream=True)
        if response.status_code == 200:
            async for line in response.async_iter_lines():
                yield json_loadb(line)
        else:
            raise AttributeError(await response.text())

    with pytest.raises(AttributeError):
        # no snapshots 420 weeks ago
        result = [
            res
            async for res in search_graph_at('id("3") -[0:]->', graph=g, at=(utc() - timedelta(weeks=420)).isoformat())
        ]
        assert len(result) == 0

    # create a snapshot
<<<<<<< HEAD
    # noinspection PyStatementEffect
    [result async for result in core_client.cli_execute("graph snapshot graphtest test_label")]
=======
    async for _ in core_client.cli_execute("graph snapshot graphtest test_label"):
        pass
>>>>>>> 4c91a274
    # now we should see some snapshots
    result_graph = [res async for res in search_graph_at('id("3") -[0:]->', graph=g, at=utc_str())]
    assert len(result_graph) == 21  # 11 nodes + 10 edges

    # aggregate
    result_aggregate = core_client.search_aggregate("aggregate(kind as kind: sum(1) as count): all", graph=g)
    assert {r["group"]["kind"]: r["count"] async for r in result_aggregate} == {
        "bla": 100,
        "cloud": 1,
        "foo": 11,
        "graph_root": 1,
    }

    # delete the graph
    assert await core_client.delete_graph(g) == "Graph deleted."
    assert g not in await core_client.list_graphs()


@pytest.mark.asyncio
async def test_subscribers(core_client: ResotoClient) -> None:
    # provide a clean slate
    for subscriber in await core_client.subscribers():
        await core_client.delete_subscriber(subscriber.id)

    sub_id = rnd_str()

    # add subscription
    subscriber = await core_client.add_subscription(sub_id, rc.Subscription("test"))
    assert subscriber.id == sub_id
    assert len(subscriber.subscriptions) == 1
    assert subscriber.subscriptions["test"] is not None

    # delete subscription
    subscriber = await core_client.delete_subscription(sub_id, rc.Subscription("test"))
    assert subscriber.id == sub_id
    assert len(subscriber.subscriptions) == 0

    # update subscriber
    updated = await core_client.update_subscriber(sub_id, [rc.Subscription("test"), rc.Subscription("rest")])
    assert updated is not None
    assert updated.id == sub_id
    assert len(updated.subscriptions) == 2

    # subscriber for message type
    assert await core_client.subscribers_for_event("test") == [updated]
    assert await core_client.subscribers_for_event("rest") == [updated]
    assert await core_client.subscribers_for_event("does_not_exist") == []

    # get subscriber
    sub = await core_client.subscriber(sub_id)
    assert sub is not None


@pytest.mark.asyncio
async def test_cli(core_client: ResotoClient) -> None:
    # make sure we have a clean slate
    with suppress(Exception):
        await core_client.delete_graph(g)
    await core_client.create_graph(g)
    graph_update = graph_to_json(create_graph("test"))
    await core_client.merge_graph(graph_update, g)

    # evaluate search with count
    result = await core_client.cli_evaluate("search all | count kind", g)
    assert len(result) == 1
    parsed, to_execute = result[0]
    assert len(parsed.commands) == 2
    assert (parsed.commands[0].cmd, parsed.commands[1].cmd) == ("search", "count")
    assert len(to_execute) == 3
    assert (to_execute[0].get("cmd"), to_execute[1].get("cmd")) == ("execute_search", "aggregate_to_count")

    # execute search with count
    executed = [result async for result in core_client.cli_execute("search is(foo) or is(bla) | count kind", g)]
    assert executed == ["cloud: 1", "foo: 11", "bla: 100", "total matched: 112", "total unmatched: 0"]

    # execute multiple commands
    response = await core_client.cli_execute_raw("echo foo; echo bar; echo bla")
    reader: MultipartReader = MultipartReader.from_response(response.undrelying)  # type: ignore
    assert [await p.text() async for p in reader] == ['"foo"', '"bar"', '"bla"']

    # list all cli commands
    info = AccessJson(await core_client.cli_info())
    assert len(info.commands) == 44


@pytest.mark.asyncio
async def test_config(core_client: ResotoClient, foo_kinds: List[rc.Kind]) -> None:
    # make sure we have a clean slate
    async for config in core_client.configs():
        await core_client.delete_config(config)

    # define a config model
    model = await core_client.update_configs_model(foo_kinds)
    assert "foo" in model.kinds
    assert "bla" in model.kinds
    # get the config model again
    get_model = await core_client.get_configs_model()
    assert len(model.kinds) == len(get_model.kinds)

    # define config validation
    validation = rc.ConfigValidation("external.validated.config", external_validation=True)
    assert await core_client.put_config_validation(validation) == validation

    # get the config validation
    assert await core_client.get_config_validation(validation.id) == validation

    # put config
    cfg_id = rnd_str()

    # put a config with schema that is violated
    with pytest.raises(AttributeError) as ex:
        await core_client.put_config(cfg_id, {"foo": {"some_int": "abc"}})
    assert "Expected type int32 but got str" in str(ex.value)

    # put a config with schema that is violated, but turn validation off
    await core_client.put_config(cfg_id, {"foo": {"some_int": "abc"}}, validate=False)

    # set a simple state
    assert await core_client.put_config(cfg_id, {"a": 1}) == {"a": 1}

    # patch config
    assert await core_client.patch_config(cfg_id, {"a": 1}) == {"a": 1}
    assert await core_client.patch_config(cfg_id, {"b": 2}) == {"a": 1, "b": 2}
    assert await core_client.patch_config(cfg_id, {"c": 3}) == {"a": 1, "b": 2, "c": 3}

    # get config
    assert await core_client.config(cfg_id) == {"a": 1, "b": 2, "c": 3}

    # list configs
    assert [conf async for conf in core_client.configs()] == [cfg_id]

    # delete config
    await core_client.delete_config(cfg_id)
    assert [conf async for conf in core_client.configs()] == []

    cfg_override_id = "test_override_config_id"

    # set a simple state, the override should not be applied since
    # we want to get a DB value only
    put_result = await core_client.put_config(cfg_override_id, {"l1": {"l2": 1}})
    assert put_result == {"l1": {"l2": 1}}

    # get config, override should be applied
    with_overrides = await core_client.config(cfg_override_id)
    assert with_overrides == {"l1": {"l2": 42}}

    # get config with overrides in different section
    resp = await core_client._get(
        f"/config/{cfg_override_id}", params={"separate_overrides": "true", "include_raw_config": "true"}
    )
    json = await resp.json()
    assert json == {
        "config": {"l1": {"l2": 1}},
        "overrides": {"l1": {"l2": 42}},
        "raw_config": {"l1": {"l2": 1}},
    }

    # raw config is not sent by default
    resp = await core_client._get(f"/config/{cfg_override_id}", params={"separate_overrides": "true"})
    json = await resp.json()
    assert json == {
        "config": {"l1": {"l2": 1}},
        "overrides": {"l1": {"l2": 42}},
    }


@pytest.mark.asyncio
async def test_authorization(core_client_with_psk: ResotoClient, client_session: ClientSession) -> None:
    url = core_client_with_psk.resotocore_url
    # make sure all users are deleted
    await core_client_with_psk.delete_config("resoto.users")

    # Step 1: create first user ================================

    # getting a restricted resource returns a 401
    async with client_session.get(f"{url}/authorization/user", allow_redirects=False) as resp:
        assert resp.status == 401
    # go to the login page, which is the first user creation page
    async with client_session.get(f"{url}/login") as resp:
        assert resp.status == 200
        assert resp.content_type == "text/html"
        assert "/create-first-user" in await resp.text()
    # the form is submitted
    async with client_session.post(
        f"{url}/create-first-user",
        allow_redirects=False,
        data={
            "company": "some company",
            "fullname": "John Doe",
            "email": "test@test.de",
            "password": "test",
            "password_repeat": "test",
            "redirect": "/authorization/user",
        },
    ) as resp:
        assert resp.status == 303
        # a code is added to the redirect as request parameter
        user_with_code = resp.headers["Location"]
        assert "/authorization/user?code=" in user_with_code
    # the code is used to authenticate
    async with client_session.get(f"{url}{user_with_code}", allow_redirects=False) as resp:
        assert resp.status == 200
        auth_header = resp.headers["Authorization"]
        assert auth_header.startswith("Bearer ")
    # the auth header can be used for subsequent requests
    async with client_session.get(f"{url}/authorization/user", headers={"Authorization": auth_header}) as resp:
        assert resp.status == 200
        user = await resp.json()
        assert user["email"] == "test@test.de"
        assert user["roles"] == "admin"

    # Step 2: login with existing user ================================

    # subsequent interactions need to log in
    async with client_session.get(f"{url}/authorization/user") as resp:
        assert resp.status == 401
    async with client_session.get(f"{url}/login") as resp:
        assert resp.status == 200
        assert resp.content_type == "text/html"
        assert "/authenticate" in await resp.text()
    # the login form is submitted
    async with client_session.post(
        f"{url}/authenticate",
        allow_redirects=False,
        data={"email": "test@test.de", "password": "test", "redirect": "/authorization/user"},
    ) as resp:
        assert resp.status == 303
        # a code is added to the redirect as request parameter
        user_with_code = resp.headers["Location"]
        assert "/authorization/user?code=" in user_with_code
    # the code is used to authenticate
    async with client_session.get(f"{url}{user_with_code}", allow_redirects=False) as resp:
        assert resp.status == 200
        auth_header = resp.headers["Authorization"]
        assert auth_header.startswith("Bearer ")
    # the auth header can be used for subsequent requests
    async with client_session.get(f"{url}/authorization/user", headers={"Authorization": auth_header}) as resp:
        assert resp.status == 200

    # Step 3: renew the authorization header ================================
    # the auth header can be used for subsequent requests
    async with client_session.get(f"{url}/authorization/renew", headers={"Authorization": auth_header}) as resp:
        assert resp.status == 200
        assert resp.headers["Authorization"].startswith("Bearer ")<|MERGE_RESOLUTION|>--- conflicted
+++ resolved
@@ -302,13 +302,8 @@
         assert len(result) == 0
 
     # create a snapshot
-<<<<<<< HEAD
-    # noinspection PyStatementEffect
-    [result async for result in core_client.cli_execute("graph snapshot graphtest test_label")]
-=======
     async for _ in core_client.cli_execute("graph snapshot graphtest test_label"):
         pass
->>>>>>> 4c91a274
     # now we should see some snapshots
     result_graph = [res async for res in search_graph_at('id("3") -[0:]->', graph=g, at=utc_str())]
     assert len(result_graph) == 21  # 11 nodes + 10 edges
