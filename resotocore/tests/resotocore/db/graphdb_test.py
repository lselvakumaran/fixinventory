import asyncio
import string
from abc import ABC, abstractmethod
from datetime import date, datetime, timedelta
from random import SystemRandom
from typing import List, Optional, Any, cast

from arango.database import StandardDatabase
from arango.typings import Json
from attrs import define
from networkx import MultiDiGraph
from pytest import mark, raises

from resotocore.analytics import CoreEvent, InMemoryEventSender
from resotocore.db.graphdb import ArangoGraphDB, GraphDB, EventGraphDB, HistoryChange
from resotocore.db.model import QueryModel, GraphUpdate
from resotocore.db.db_access import DbAccess
from resotocore.error import ConflictingChangeInProgress, NoSuchChangeError, InvalidBatchUpdate
from resotocore.ids import NodeId, GraphName
from resotocore.model.graph_access import GraphAccess, EdgeTypes, Section
from resotocore.model.model import Model, UsageDatapoint
from resotocore.model.typed_model import from_js, to_js
from resotocore.query.model import Query, P, Navigation
from resotocore.query.query_parser import parse_query
from resotocore.types import JsonElement, EdgeType
from resotocore.util import AccessJson, utc, value_in_path, AccessNone


class BaseResource(ABC):
    def __init__(
        self,
        identifier: str,
    ) -> None:
        self.identifier = str(identifier)

    @abstractmethod
    def kind(self) -> str:
        pass


@define
class Foo(BaseResource):
    identifier: str
    name: Optional[str] = None
    some_int: int = 0
    some_string: str = "hello"
    now_is: datetime = utc()
    ctime: Optional[datetime] = None

    def kind(self) -> str:
        return "foo"


@define
class Inner:
    name: str
    inner: List["Inner"]


@define
class Bla(BaseResource):
    identifier: str
    name: Optional[str] = None
    now: date = date.today()
    f: int = 23
    g: Optional[List[int]] = None
    h: Optional[Inner] = None

    def __attrs_post_init__(self) -> None:
        self.g = self.g if self.g is not None else list(range(0, 5))
        if self.h is None:

            def nested(idx: int, level: int) -> Inner:
                return Inner(f"in_{level}_{idx}", [] if level == 0 else [nested(idx, level - 1) for idx in range(0, 2)])

            self.h = nested(0, 2)

    def kind(self) -> str:
        return "bla"


def create_graph(bla_text: str, width: int = 10) -> MultiDiGraph:
    graph = MultiDiGraph()

    def add_edge(from_node: str, to_node: str, edge_type: EdgeType = EdgeTypes.default) -> None:
        key = GraphAccess.edge_key(from_node, to_node, edge_type)
        graph.add_edge(from_node, to_node, key, edge_type=edge_type)

    def add_node(uid: str, kind: str, node: Optional[Json] = None, replace: bool = False) -> None:
        reported = {**(node if node else to_json(Foo(uid))), "kind": kind}
        graph.add_node(
            uid,
            id=uid,
            kinds=[kind],
            reported=reported,
            desired={"node_id": uid},
            metadata={"node_id": uid},
            replace=replace,
        )

    # root -> collector -> sub_root -> **rest
    add_node("root", "graph_root")
    add_node("collector", "cloud", replace=True)
    add_node("sub_root", "foo")
    add_edge("root", "collector")
    add_edge("collector", "sub_root")

    for o in range(0, width):
        oid = str(o)
        add_node(oid, "foo")
        add_edge("sub_root", oid)
        for i in range(0, width):
            iid = f"{o}_{i}"
            add_node(iid, "bla", node=to_json(Bla(iid, name=bla_text)))
            add_edge(oid, iid)
            add_edge(iid, oid, EdgeTypes.delete)
    return graph


def create_multi_collector_graph(width: int = 3) -> MultiDiGraph:
    graph = MultiDiGraph()

    def add_edge(from_node: str, to_node: str, edge_type: EdgeType = EdgeTypes.default) -> None:
        key = GraphAccess.edge_key(from_node, to_node, edge_type)
        graph.add_edge(from_node, to_node, key, edge_type=edge_type)

    def add_node(node_id: NodeId, kind: NodeId, replace: bool = False) -> NodeId:
        reported = {**to_json(Foo(node_id)), "id": node_id, "name": node_id, "kind": kind}
        graph.add_node(
            node_id,
            id=node_id,
            reported=reported,
            desired={},
            metadata={},
            hash="123",
            replace=replace,
            kind=kind,
            kinds=[kind],
            kinds_set={kind},
        )
        return node_id

    root = add_node(NodeId("root"), NodeId("graph_root"))
    for cloud_num in range(0, 2):
        cloud = add_node(NodeId(f"cloud_{cloud_num}"), NodeId("cloud"))
        add_edge(root, cloud)
        for account_num in range(0, 2):
            aid = f"{cloud_num}:{account_num}"
            account = add_node(NodeId(f"account_{aid}"), NodeId("account"))
            add_edge(cloud, account)
            add_edge(account, cloud, EdgeTypes.delete)
            for region_num in range(0, 2):
                rid = f"{aid}:{region_num}"
                region = add_node(NodeId(f"region_{rid}"), NodeId("region"), replace=True)
                add_edge(account, region)
                add_edge(region, account, EdgeTypes.delete)
                for parent_num in range(0, width):
                    pid = f"{rid}:{parent_num}"
                    parent = add_node(NodeId(f"parent_{pid}"), NodeId("parent"))
                    add_edge(region, parent)
                    add_edge(parent, region, EdgeTypes.delete)
                    for child_num in range(0, width):
                        cid = f"{pid}:{child_num}"
                        child = add_node(NodeId(f"child_{cid}"), NodeId("child"))
                        add_edge(parent, child)
                        add_edge(child, parent, EdgeTypes.delete)

    return graph


async def load_graph(db: GraphDB, model: Model, base_id: str = "sub_root") -> MultiDiGraph:
    blas = Query.by("foo", P("identifier") == base_id).traverse_out(0, Navigation.Max)
    return await db.search_graph(QueryModel(blas.on_section("reported"), model))


@mark.asyncio
async def test_update_merge_batched(graph_db: ArangoGraphDB, foo_model: Model, test_db: StandardDatabase) -> None:
    md = foo_model
    await graph_db.wipe()
    batch_id = "".join(SystemRandom().choice(string.ascii_letters) for _ in range(12))
    g = create_graph("yes or no")
    await graph_db.insert_usage_data(
        [
<<<<<<< HEAD
            UsageDatapoint("0", at=100, v={"cpu": {"min": 42, "avg": 42, "max": 42}}),
            UsageDatapoint("0", at=101, v={"cpu": {"min": 43, "avg": 43, "max": 43}}),
=======
            UsageDatapoint("0", at=100, v={"cpu": UsageMetricValues(42, 42, 42)}, change_id=batch_id),
            UsageDatapoint("0", at=101, v={"cpu": UsageMetricValues(43, 43, 43)}, change_id="foo"),
>>>>>>> 94c2410a
        ]
    )

    # empty database: all changes are written to a temp table
    assert await graph_db.merge_graph(g, foo_model, batch_id, True) == (
        ["collector"],
        GraphUpdate(112, 1, 0, 212, 0, 0),
    )
    assert len((await load_graph(graph_db, md)).nodes) == 0
    # not allowed to commit an unknown batch
    with raises(NoSuchChangeError):
        await graph_db.commit_batch_update("does_not_exist")
    # commit the batch and see the changes reflected in the database
    await graph_db.commit_batch_update(batch_id)
    updated_graph = await load_graph(graph_db, md)
    assert len(updated_graph.nodes) == 111
    # ensure that all temp tables are removed
    assert len(list(filter(lambda c: c["name"].startswith("temp_"), cast(List[Json], test_db.collections())))) == 0
    # ensure the usage is there
    n = await graph_db.get_node(foo_model, NodeId("0")) or {}
    assert n.get("usage", {}).get("cpu") == {"min": 42, "avg": 42, "max": 42}
    # create a new batch that gets aborted: make sure all temp tables are gone
    batch_id = "will_be_aborted"
    await graph_db.merge_graph(g, foo_model, batch_id, True)
    await graph_db.abort_update(batch_id)
    assert len(list(filter(lambda c: c["name"].startswith("temp_"), cast(List[Json], test_db.collections())))) == 0


@mark.asyncio
async def test_merge_graph(graph_db: ArangoGraphDB, foo_model: Model) -> None:
    await graph_db.wipe()

    def create(txt: str, width: int = 10) -> MultiDiGraph:
        return create_graph(txt, width=width)

    await graph_db.insert_usage_data(
        [
<<<<<<< HEAD
            UsageDatapoint("0", at=100, v={"cpu": {"min": 42, "avg": 42, "max": 42}}),
            UsageDatapoint("0", at=101, v={"cpu": {"min": 43, "avg": 43, "max": 43}}),
=======
            UsageDatapoint("0", at=100, v={"cpu": UsageMetricValues(42, 42, 42)}, change_id="foo"),
            UsageDatapoint("0", at=101, v={"cpu": UsageMetricValues(43, 43, 43)}, change_id="bar"),
>>>>>>> 94c2410a
        ]
    )

    p = ["collector"]
    # empty database: all nodes and all edges have to be inserted, the root node is updated and the link to root added
    assert await graph_db.merge_graph(create("yes or no"), foo_model, maybe_change_id="foo") == (
        p,
        GraphUpdate(112, 1, 0, 212, 0, 0),
    )
    # check the usage
    n = await graph_db.get_node(foo_model, NodeId("0")) or {}
    assert n.get("usage", {}).get("cpu") == {"min": 42, "avg": 42, "max": 42}
    # exactly the same graph is updated: expect no changes
    assert await graph_db.merge_graph(create("yes or no"), foo_model) == (p, GraphUpdate(0, 0, 0, 0, 0, 0))
    # all bla entries have different content: expect 100 node updates, but no inserts or deletions
    assert await graph_db.merge_graph(create("maybe"), foo_model) == (p, GraphUpdate(0, 100, 0, 0, 0, 0))
    # the width of the graph is reduced: expect nodes and edges to be removed
    assert await graph_db.merge_graph(create("maybe", width=5), foo_model) == (p, GraphUpdate(0, 0, 80, 0, 0, 155))
    # going back to the previous graph: the same amount of nodes and edges is inserted
    assert await graph_db.merge_graph(create("maybe"), foo_model) == (p, GraphUpdate(80, 0, 0, 155, 0, 0))
    # updating with the same data again, does not perform any changes
    assert await graph_db.merge_graph(create("maybe"), foo_model) == (p, GraphUpdate(0, 0, 0, 0, 0, 0))


@mark.asyncio
async def test_merge_multi_graph(graph_db: ArangoGraphDB, foo_model: Model) -> None:
    await graph_db.wipe()
    # nodes:
    # 2 collectors + 4 accounts + 8 regions + 24 parents + 72 children => 110 nodes to insert
    # 1 root which changes => 1 node to update
    # edges:
    # 110 default, 108 delete connections (missing: collector -> root) => 218 edge inserts
    nodes, info = await graph_db.merge_graph(create_multi_collector_graph(), foo_model)
    assert info == GraphUpdate(110, 1, 0, 218, 0, 0)
    assert len(nodes) == 8
    # doing the same thing again should do nothing
    nodes, info = await graph_db.merge_graph(create_multi_collector_graph(), foo_model)
    assert info == GraphUpdate(0, 0, 0, 0, 0, 0)
    assert len(nodes) == 8


@mark.asyncio
async def test_mark_update(filled_graph_db: ArangoGraphDB) -> None:
    db = filled_graph_db
    # make sure all changes are empty
    await db.db.truncate(db.in_progress)
    # change on 00 is allowed
    await db.mark_update(["00"], ["0", "sub_root", "root"], "update 00", False)
    # change on 01 is allowed
    await db.mark_update(["01"], ["0", "sub_root", "root"], "update 01", True)
    # same change id which tries to update the same subgraph root
    with raises(InvalidBatchUpdate):
        await db.mark_update(["01"], ["0", "sub_root", "root"], "update 01", True)
    # change on 0 is rejected, since there are changes "below" this node
    with raises(ConflictingChangeInProgress):
        await db.mark_update(["0"], ["sub_root"], "update 0 under node sub_root", False)
    # change on sub_root is rejected, since there are changes "below" this node
    with raises(ConflictingChangeInProgress):
        await db.mark_update(["sub_root"], ["root"], "update under node sub_root", False)
    # clean up for later tests
    await db.db.truncate(db.in_progress)


@mark.asyncio
async def test_query_list(filled_graph_db: ArangoGraphDB, foo_model: Model) -> None:
    blas = Query.by("foo", P("identifier") == "9").traverse_out().filter("bla", P("f") == 23)
    async with await filled_graph_db.search_list(QueryModel(blas.on_section("reported"), foo_model)) as gen:
        result = [from_js(x["reported"], Bla) async for x in gen]
        assert len(result) == 10

    foos_or_blas = parse_query("is([foo, bla])")
    async with await filled_graph_db.search_list(QueryModel(foos_or_blas.on_section("reported"), foo_model)) as gen:
        result = [x async for x in gen]
        assert len(result) == 111  # 113 minus 1 graph_root, minus one cloud


@mark.asyncio
async def test_query_not(filled_graph_db: ArangoGraphDB, foo_model: Model) -> None:
    # select everything that is not foo --> should be blas
    blas = Query.by(Query.mk_term("foo").not_term())
    async with await filled_graph_db.search_list(QueryModel(blas.on_section("reported"), foo_model)) as gen:
        result = [from_js(x["reported"], Bla) async for x in gen]
        assert len(result) == 102


@mark.asyncio
async def test_query_history(filled_graph_db: ArangoGraphDB, foo_model: Model) -> None:
    async def nodes(query: Query, **args: Any) -> List[Json]:
        async with await filled_graph_db.search_history(QueryModel(query, foo_model), **args) as crsr:
            return [x async for x in crsr]

    now = utc()
    five_min_ago = now - timedelta(minutes=5)
    assert len(await nodes(Query.by("foo"))) == 11
    assert len(await nodes(Query.by("foo"), after=five_min_ago)) == 11
    assert len(await nodes(Query.by("foo"), before=five_min_ago)) == 0
    assert len(await nodes(Query.by("foo"), after=five_min_ago, change=HistoryChange.node_created)) == 11
    assert len(await nodes(Query.by("foo"), after=five_min_ago, change=HistoryChange.node_deleted)) == 0


@mark.asyncio
async def test_query_graph(filled_graph_db: ArangoGraphDB, foo_model: Model) -> None:
    graph = await load_graph(filled_graph_db, foo_model)
    assert len(graph.edges) == 110
    assert len(graph.nodes.values()) == 111

    # filter data and tag result, and then traverse to the end of the graph in both directions
    around_me = Query.by("foo", P("identifier") == "9").tag("red").traverse_inout(start=0)
    graph = await filled_graph_db.search_graph(QueryModel(around_me.on_section("reported"), foo_model))
    assert len({x for x in graph.nodes}) == 12
    assert GraphAccess.root_id(graph) == "sub_root"
    assert list(graph.successors("sub_root"))[0] == "9"
    assert set(graph.successors("9")) == {f"9_{x}" for x in range(0, 10)}
    for from_node, to_node, data in graph.edges.data(True):
        assert from_node == "9" or to_node == "9"
        assert data == {"edge_type": "default"}

    node_id: str
    node: Json
    for node_id, node in graph.nodes.data(True):
        if node_id == "9":
            assert node["metadata"]["query_tag"] == "red"
        else:
            assert "tag" not in node["metadata"]

    async def assert_result(query: str, nodes: int, edges: int) -> None:
        q = parse_query(query)
        graph = await filled_graph_db.search_graph(QueryModel(q, foo_model))
        assert len(graph.nodes) == nodes
        assert len(graph.edges) == edges

    await assert_result("is(foo) and reported.identifier==9 <-delete[0:]default->", 11, 20)
    await assert_result("is(foo) and reported.identifier==9 <-default[0:]delete->", 4, 3)
    await assert_result("is(foo) and reported.identifier==9 <-default[0:]->", 14, 13)
    await assert_result("is(foo) and reported.identifier==9 <-delete[0:]->", 11, 10)
    await assert_result("is(foo) and reported.identifier==9 -default[0:]->", 11, 10)
    await assert_result("is(foo) and reported.identifier==9 <-delete[0:]-", 11, 10)
    await assert_result("is(foo) and reported.identifier==9 <-default[0:]-", 4, 3)
    await assert_result("is(foo) and reported.identifier==9 -delete[0:]->", 1, 0)


@mark.asyncio
async def test_query_nested(filled_graph_db: ArangoGraphDB, foo_model: Model) -> None:
    async def assert_count(query: str, count: int) -> None:
        q = parse_query(query).on_section("reported")
        async with await filled_graph_db.search_list(QueryModel(q, foo_model), with_count=True) as gen:
            assert gen.cursor.count() == count
            assert len([a async for a in gen]) == count

    await assert_count("is(bla) and h.inner[*].inner[*].name=in_0_1", 100)
    await assert_count("is(bla) and h.inner[*].inner[*].inner == []", 100)
    await assert_count("is(bla) and g[*] = 2", 100)
    await assert_count("is(bla) and g any = 2", 100)
    await assert_count("is(bla) and g all = 2", 0)
    await assert_count("is(bla) and g none = 2", 0)
    await assert_count("is(bla) and g[*] any = 2", 100)
    await assert_count("is(bla) and g[*] all = 2", 0)
    await assert_count("is(bla) and g[*] none = 2", 0)


@mark.asyncio
async def test_query_aggregate(filled_graph_db: ArangoGraphDB, foo_model: Model) -> None:
    agg_query = parse_query("aggregate(kind: count(identifier) as instances): is(foo)").on_section("reported")
    async with await filled_graph_db.search_aggregation(QueryModel(agg_query, foo_model)) as gen:
        assert [x async for x in gen] == [{"group": {"kind": "foo"}, "instances": 11}]

    agg_combined_var_query = parse_query(
        'aggregate("test_{kind}_{some_int}_{does_not_exist}" as kind: count(identifier) as instances): is("foo")'
    ).on_section("reported")

    async with await filled_graph_db.search_aggregation(QueryModel(agg_combined_var_query, foo_model)) as g:
        assert [x async for x in g] == [{"group": {"kind": "test_foo_0_"}, "instances": 11}]

    agg_multi_fn_same_prop = parse_query('aggregate(sum(f) as a, max(f) as b): is("bla")').on_section("reported")
    async with await filled_graph_db.search_aggregation(QueryModel(agg_multi_fn_same_prop, foo_model)) as g:
        assert [x async for x in g] == [{"a": 2300, "b": 23}]


@mark.asyncio
async def test_query_with_fulltext(filled_graph_db: ArangoGraphDB, foo_model: Model) -> None:
    async def search(query: str) -> List[JsonElement]:
        async with await filled_graph_db.search_list(QueryModel(parse_query(query), foo_model)) as cursor:
            return [elem async for elem in cursor]

    # Note: the fulltext index is eventually consistent. Since the database is wiped and cleaned for this test
    # we should not have any assumptions about the results, other than the query succeeds
    await search('(("a" and "b") or ("c" and "d")) and "e"')
    await search('is(foo) and "test" --> "bim bam bom bum"')
    await search('is(foo) {a: --> "some prop" } "some other prop" --> "bim bam bom bum"')


@mark.asyncio
async def test_query_merge(filled_graph_db: ArangoGraphDB, foo_model: Model) -> None:
    q = parse_query(
        "is(foo) --> is(bla) { "
        "foo.bar.parents[]: <-[1:]-, "
        "foo.child: -->, "
        "walk: <-- -->, "
        "bla.agg: aggregate(sum(1) as count): <-[0:]- "
        "}"
    )
    async with await filled_graph_db.search_list(QueryModel(q, foo_model), with_count=True) as cursor:
        assert cursor.count() == 100
        async for bla in cursor:
            b = AccessJson(bla)
            assert b.reported.kind == "bla"
            assert len(b.foo.bar.parents) == 4
            for parent in b.foo.bar.parents:
                assert parent.reported.kind in ["foo", "cloud", "graph_root"]
            assert b.walk.reported.kind == "bla"
            assert b.foo.child == AccessNone()
            assert b.bla.agg == [{"count": 5}]


@mark.asyncio
async def test_query_with_clause(filled_graph_db: ArangoGraphDB, foo_model: Model) -> None:
    async def query(q: str) -> List[Json]:
        agg_query = parse_query(q)
        async with await filled_graph_db.search_list(QueryModel(agg_query.on_section("reported"), foo_model)) as cursor:
            return [bla async for bla in cursor]

    assert len(await query("is(bla) with(any, <-- is(foo))")) == 100
    assert len(await query('is(bla) with(any, <-- is(foo) and identifier=~"1")')) == 10
    assert len(await query("is(bla) with(empty, <-- is(foo))")) == 0
    assert len(await query("is(bla) with(any, <-- is(bla))")) == 0
    assert len(await query("is(bla) with(empty, <-- is(bla))")) == 100
    assert len(await query('is(bla) with(count==1, <-- is(foo) and identifier=~"1")')) == 10
    assert len(await query('is(bla) with(count==2, <-- is(foo) and identifier=~"1")')) == 0
    assert len(await query("is(bla) with(any, <-- with(any, <-- is(foo)))")) == 100


@mark.asyncio
async def test_no_null_if_undefined(graph_db: ArangoGraphDB, foo_model: Model) -> None:
    await graph_db.wipe()
    # imported graph should not have any desired or metadata sections
    graph = create_graph("test", 0)
    for _, node in graph.nodes(True):
        del node["desired"]
        del node["metadata"]
    await graph_db.merge_graph(graph, foo_model)
    async with await graph_db.search_list(QueryModel(parse_query("all"), foo_model)) as cursor:
        async for elem in cursor:
            assert "reported" in elem
            assert "desired" not in elem
            assert "metadata" not in elem


@mark.asyncio
async def test_get_node(filled_graph_db: ArangoGraphDB, foo_model: Model) -> None:
    # load sub_root as foo
    sub_root = to_foo(await filled_graph_db.get_node(foo_model, NodeId("sub_root")))
    assert sub_root is not None
    assert isinstance(sub_root, Foo)
    # load node 7 as foo
    node_7_json = await filled_graph_db.get_node(foo_model, NodeId("7"))
    node_7 = to_foo(node_7_json)
    assert node_7 is not None
    assert isinstance(node_7, Foo)
    # make sure that all synthetic properties are rendered (the age should not be older than 1 second => 0s or 1s)
    assert node_7_json[Section.reported]["age"] in ["0s", "1s"]  # type: ignore
    # load node 1_2 as bla
    node_1_2 = to_bla(await filled_graph_db.get_node(foo_model, NodeId("1_2")))
    assert node_1_2 is not None
    assert isinstance(node_1_2, Bla)


@mark.asyncio
async def test_insert_node(graph_db: ArangoGraphDB, foo_model: Model) -> None:
    await graph_db.wipe()
    json = await graph_db.create_node(
        foo_model, NodeId("some_new_id"), to_json(Foo("some_new_id", "name")), NodeId("root")
    )
    assert to_foo(json).identifier == "some_new_id"
    assert to_foo(await graph_db.get_node(foo_model, NodeId("some_new_id"))).identifier == "some_new_id"


@mark.asyncio
async def test_update_node(graph_db: ArangoGraphDB, foo_model: Model) -> None:
    await graph_db.wipe()
    await graph_db.create_node(foo_model, NodeId("some_other"), to_json(Foo("some_other", "foo")), NodeId("root"))
    json_patch = await graph_db.update_node(foo_model, NodeId("some_other"), {"name": "bla"}, False, "reported")
    assert to_foo(json_patch).name == "bla"
    assert to_foo(await graph_db.get_node(foo_model, NodeId("some_other"))).name == "bla"
    json_replace = (
        await graph_db.update_node(
            foo_model, NodeId("some_other"), {"kind": "bla", "identifier": "123"}, True, "reported"
        )
    )["reported"]
    json_replace.pop("ctime")  # ctime is added by the system automatically. remove it
    assert json_replace == {"kind": "bla", "identifier": "123"}


@mark.asyncio
async def test_update_nodes(graph_db: ArangoGraphDB, foo_model: Model) -> None:
    def expect(jsons: List[Json], path: List[str], value: JsonElement) -> None:
        for js in jsons:
            v = value_in_path(js, path)
            assert v is not None
            assert v == value

    await graph_db.wipe()
    await graph_db.create_node(foo_model, NodeId("id1"), to_json(Foo("id1", "foo")), NodeId("root"))
    await graph_db.create_node(foo_model, NodeId("id2"), to_json(Foo("id2", "foo")), NodeId("root"))
    # only change the desired section
    change1 = {"desired": {"test": True}}
    result1 = [a async for a in graph_db.update_nodes(foo_model, {NodeId("id1"): change1, NodeId("id2"): change1})]
    assert len(result1) == 2
    expect(result1, ["desired", "test"], True)
    # only change the metadata section
    change2 = {"metadata": {"test": True}}
    result2 = [a async for a in graph_db.update_nodes(foo_model, {NodeId("id1"): change2, NodeId("id2"): change2})]
    assert len(result2) == 2
    expect(result2, ["metadata", "test"], True)
    # change all sections including the reported section
    change3 = {"desired": {"test": False}, "metadata": {"test": False}, "reported": {"name": "test"}}
    node_raw_id1 = AccessJson.wrap_object(graph_db.db.db.collection(graph_db.name).get("id1"))
    result3 = [a async for a in graph_db.update_nodes(foo_model, {NodeId("id1"): change3, NodeId("id2"): change3})]
    assert len(result3) == 2
    expect(result3, ["desired", "test"], False)
    expect(result3, ["metadata", "test"], False)
    expect(result3, ["reported", "name"], "test")
    # make sure the db is updated
    node_raw_id1_updated = AccessJson.wrap_object(graph_db.db.db.collection(graph_db.name).get("id1"))
    assert node_raw_id1.reported.name != node_raw_id1_updated.reported.name
    assert node_raw_id1.desired.test != node_raw_id1_updated.desired.test
    assert node_raw_id1.metadata.test != node_raw_id1_updated.metadata.test
    assert node_raw_id1.flat != node_raw_id1_updated.flat
    assert node_raw_id1.hash != node_raw_id1_updated.hash
    assert "test" in node_raw_id1_updated.flat
    change4 = {"desired": None, "metadata": None}
    result4 = [
        a
        async for a in graph_db.update_nodes(foo_model, {NodeId("id1"): change4.copy(), NodeId("id2"): change4.copy()})
    ]
    assert len(result4) == 4
    assert all("desired" not in a for a in result4)
    assert len([a for a in result4 if "metadata" not in a]) == 2


@mark.asyncio
async def test_delete_node(graph_db: ArangoGraphDB, foo_model: Model) -> None:
    await graph_db.wipe()
    await graph_db.create_node(foo_model, NodeId("sub_root"), to_json(Foo("sub_root", "foo")), NodeId("root"))
    await graph_db.create_node(
        foo_model, NodeId("some_other_child"), to_json(Foo("some_other_child", "foo")), NodeId("sub_root")
    )
    await graph_db.create_node(foo_model, NodeId("born_to_die"), to_json(Foo("born_to_die", "foo")), NodeId("sub_root"))
    await graph_db.delete_node(NodeId("born_to_die"))
    assert await graph_db.get_node(foo_model, NodeId("born_to_die")) is None
    with raises(AttributeError) as not_allowed:
        await graph_db.delete_node(NodeId("sub_root"))
    assert str(not_allowed.value) == "Can not delete node, since it has 1 child(ren)!"


@mark.asyncio
async def test_events(
    event_graph_db: EventGraphDB, foo_model: Model, event_sender: InMemoryEventSender, db_access: DbAccess
) -> None:
    await event_graph_db.create_node(foo_model, NodeId("some_other"), to_json(Foo("some_other", "foo")), NodeId("root"))
    await event_graph_db.update_node(foo_model, NodeId("some_other"), {"name": "bla"}, False, "reported")
    await event_graph_db.delete_node(NodeId("some_other"))
    await event_graph_db.merge_graph(create_graph("yes or no", width=1), foo_model)
    await event_graph_db.merge_graph(create_graph("maybe", width=1), foo_model, "batch1", True)
    copy_graph_name = GraphName("graph_copy_for_event")
    await db_access.delete_graph(copy_graph_name)
    await event_graph_db.copy_graph(copy_graph_name)
    # make sure all events will arrive
    await asyncio.sleep(0.1)
    # ensure the correct count and order of events
    assert [a.kind for a in event_sender.events] == [
        CoreEvent.NodeCreated,
        CoreEvent.NodeUpdated,
        CoreEvent.NodeDeleted,
        CoreEvent.GraphMerged,
        CoreEvent.BatchUpdateGraphMerged,
        CoreEvent.GraphCopied,
    ]
    merge_event = AccessJson(event_sender.events[3].context)
    assert merge_event.graph == event_graph_db.graph_name
    assert merge_event.providers == ["collector"]
    assert merge_event.batch is False
    copy_event = AccessJson(event_sender.events[5].context)
    assert copy_event.graph == event_graph_db.name
    assert copy_event.to_graph == "graph_copy_for_event"
    await db_access.delete_graph(copy_graph_name)


@mark.asyncio
async def test_db_copy(graph_db: ArangoGraphDB, foo_model: Model, db_access: DbAccess) -> None:
    await graph_db.wipe()

    # populate some data in the graphes
    nodes, info = await graph_db.merge_graph(create_multi_collector_graph(), foo_model)
    assert info == GraphUpdate(110, 1, 0, 218, 0, 0)
    assert len(nodes) == 8

    db = graph_db.db
    copy_db_name = GraphName("copy_" + graph_db.name)
    # make sure the copy graph does not exist
    await db_access.delete_graph(copy_db_name)

    # copy the graph
    copy_db = await graph_db.copy_graph(copy_db_name)
    assert copy_db.name == copy_db_name

    async def validate(original_db_name: GraphName, copy_db_name: str) -> None:
        # validate the vertices
        existing_vertex_ids = {a["_key"] for a in await db.all(original_db_name)}
        copy_vertex_ids = {a["_key"] for a in await db.all(copy_db_name)}
        assert existing_vertex_ids == copy_vertex_ids

        # validate the default edges
        existing_default_edge_ids = {a["_key"] for a in await db.all(f"{original_db_name}_default")}
        copy_default_edge_ids = {a["_key"] for a in await db.all(f"{copy_db_name}_default")}
        assert existing_default_edge_ids == copy_default_edge_ids

        # validate the delete edges
        existing_delete_edge_ids = {a["_key"] for a in await db.all(f"{original_db_name}_delete")}
        copy_delete_edge_ids = {a["_key"] for a in await db.all(f"{copy_db_name}_delete")}
        assert existing_delete_edge_ids == copy_delete_edge_ids

    await validate(graph_db.name, copy_db.name)

    # check snapshots
    snapshot_db_name = GraphName("snapshot-" + graph_db.name)
    snapshot_db = await graph_db.copy_graph(snapshot_db_name, to_snapshot=True)
    assert snapshot_db.name == snapshot_db_name
    await validate(graph_db.name, snapshot_db.name)

    # clean up
    await snapshot_db.wipe()


@mark.asyncio
async def test_no_snapshot_usage(graph_db: ArangoGraphDB, foo_model: Model, db_access: DbAccess) -> None:
    await graph_db.wipe()
    await db_access.delete_graph(GraphName("snapshot-" + graph_db.name))

    snapshot_db_name = GraphName("snapshot-" + graph_db.name)
    snapshot_db = await graph_db.copy_graph(snapshot_db_name, to_snapshot=True)

    with raises(ValueError) as ex:
        await snapshot_db.insert_usage_data(
<<<<<<< HEAD
            [UsageDatapoint("foo", 42, {"cpu": {"min": 0.42, "avg": 0.42, "max": 0.42}})]
=======
            [UsageDatapoint("foo", 42, "foo", {"cpu": UsageMetricValues(0.42, 0.42, 0.42)})]
>>>>>>> 94c2410a
        )

    assert str(ex.value) == "Cannot insert usage data into a snapshot graph"

    # clean up
    await snapshot_db.wipe()


def test_render_metadata_section(foo_model: Model) -> None:
    printer = ArangoGraphDB.document_to_instance_fn(foo_model)
    out = printer({"_key": "1", "reported": {"kind": "foo"}, "metadata": {"exported_at": "2023-03-06T19:37:51Z"}})
    assert "exported_age" in out["metadata"]  # exported_age is not part of the document, but should be added


def to_json(obj: BaseResource) -> Json:
    return {"kind": obj.kind(), **to_js(obj)}


def to_bla(json: Optional[Json]) -> Bla:
    assert json is not None
    return from_js(json["reported"], Bla)


def to_foo(json: Optional[Json]) -> Foo:
    assert json is not None
    return from_js(json["reported"], Foo)<|MERGE_RESOLUTION|>--- conflicted
+++ resolved
@@ -181,13 +181,8 @@
     g = create_graph("yes or no")
     await graph_db.insert_usage_data(
         [
-<<<<<<< HEAD
-            UsageDatapoint("0", at=100, v={"cpu": {"min": 42, "avg": 42, "max": 42}}),
-            UsageDatapoint("0", at=101, v={"cpu": {"min": 43, "avg": 43, "max": 43}}),
-=======
             UsageDatapoint("0", at=100, v={"cpu": UsageMetricValues(42, 42, 42)}, change_id=batch_id),
             UsageDatapoint("0", at=101, v={"cpu": UsageMetricValues(43, 43, 43)}, change_id="foo"),
->>>>>>> 94c2410a
         ]
     )
 
@@ -225,13 +220,8 @@
 
     await graph_db.insert_usage_data(
         [
-<<<<<<< HEAD
-            UsageDatapoint("0", at=100, v={"cpu": {"min": 42, "avg": 42, "max": 42}}),
-            UsageDatapoint("0", at=101, v={"cpu": {"min": 43, "avg": 43, "max": 43}}),
-=======
             UsageDatapoint("0", at=100, v={"cpu": UsageMetricValues(42, 42, 42)}, change_id="foo"),
             UsageDatapoint("0", at=101, v={"cpu": UsageMetricValues(43, 43, 43)}, change_id="bar"),
->>>>>>> 94c2410a
         ]
     )
 
@@ -675,11 +665,7 @@
 
     with raises(ValueError) as ex:
         await snapshot_db.insert_usage_data(
-<<<<<<< HEAD
-            [UsageDatapoint("foo", 42, {"cpu": {"min": 0.42, "avg": 0.42, "max": 0.42}})]
-=======
             [UsageDatapoint("foo", 42, "foo", {"cpu": UsageMetricValues(0.42, 0.42, 0.42)})]
->>>>>>> 94c2410a
         )
 
     assert str(ex.value) == "Cannot insert usage data into a snapshot graph"
