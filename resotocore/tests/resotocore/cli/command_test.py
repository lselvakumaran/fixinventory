import json
import logging
import os
from datetime import timedelta
from functools import partial
from pathlib import Path
from typing import List, Dict, Optional, Any, Tuple, Type, TypeVar, cast

import pytest
import yaml
from _pytest.logging import LogCaptureFixture
from aiohttp import ClientTimeout
from aiohttp.web import Request
from aiostream import stream
from aiostream.core import Stream
from attrs import evolve
from pytest import fixture

from resotocore import version
from resotocore.cli import is_node
from resotocore.cli.cli import CLIService
from resotocore.cli.command import HttpCommand, JqCommand, AggregateCommand
from resotocore.cli.model import CLIDependencies, CLIContext, WorkerCustomCommand, CLI
from resotocore.cli.tip_of_the_day import generic_tips
from resotocore.console_renderer import ConsoleRenderer, ConsoleColorSystem
from resotocore.db.graphdb import ArangoGraphDB
from resotocore.db.jobdb import JobDb
from resotocore.error import CLIParseError
from resotocore.ids import InfraAppName
from resotocore.infra_apps.package_manager import PackageManager
from resotocore.infra_apps.runtime import Runtime
from resotocore.model.model import Model
from resotocore.model.typed_model import to_js
from resotocore.query.model import Template, Query
from resotocore.report import Inspector
from resotocore.report.report_config import BenchmarkConfig
from resotocore.task.task_description import TimeTrigger, Workflow, EventTrigger
from resotocore.task.task_handler import TaskHandlerService
from resotocore.types import JsonElement, Json
from resotocore.user import UsersConfigId
from resotocore.util import AccessJson, utc_str, utc
from resotocore.worker_task_queue import WorkerTask
<<<<<<< HEAD
from resotocore.ids import InfraAppName, GraphName
from resotocore.infra_apps.package_manager import PackageManager
from resotocore.infra_apps.runtime import Runtime
from resotocore.graph_manager.graph_manager import GraphManager
=======
>>>>>>> 3dde4f1e
from tests.resotocore.util_test import not_in_path


@fixture
def json_source() -> str:
    nums = ",".join([f'{{ "num": {a}, "inner": {{"num": {a%10}}}}}' for a in range(0, 100)])
    return "json [" + nums + "," + nums + "]"


@pytest.mark.asyncio
async def test_echo_source(cli: CLI) -> None:
    # no arg passed to json
    result = await cli.execute_cli_command("echo", stream.list)
    assert result[0] == [""]

    # simple string passed to json
    result = await cli.execute_cli_command("echo this is a string", stream.list)
    assert result[0] == ["this is a string"]

    result = await cli.execute_cli_command('echo   "foo bla bar" ', stream.list)
    assert result[0] == ["foo bla bar"]


@pytest.mark.asyncio
async def test_json_source(cli: CLI) -> None:
    # json object passed to json
    result = await cli.execute_cli_command('json {"a": 1}', stream.list)
    assert result[0] == [{"a": 1}]

    # json array passed to json
    result = await cli.execute_cli_command('json [{"a": 1}, {"b":2}]', stream.list)
    assert result[0] == [{"a": 1}, {"b": 2}]

    # json string passed to json
    result = await cli.execute_cli_command('json "foo bla bar"', stream.list)
    assert result[0] == ["foo bla bar"]


@pytest.mark.asyncio
async def test_predecessors(cli: CLI) -> None:
    r1 = await cli.execute_cli_command("search id(4_0) | predecessors", stream.list)
    assert len(r1[0]) == 1
    r2 = await cli.execute_cli_command("search id(4_0) | predecessors --with-origin", stream.list)
    assert len(r2[0]) == 2
    r3 = await cli.execute_cli_command("search id(4_0) | predecessors --with-origin default", stream.list)
    assert len(r3[0]) == 2
    r4 = await cli.execute_cli_command("search id(4_0) | predecessors delete", stream.list)
    assert len(r4[0]) == 0


@pytest.mark.asyncio
async def test_ancestors(cli: CLI) -> None:
    r1 = await cli.execute_cli_command("search id(4_0) | ancestors", stream.list)
    assert len(r1[0]) == 4
    r2 = await cli.execute_cli_command("search id(4_0) | ancestors --with-origin", stream.list)
    assert len(r2[0]) == 5
    r3 = await cli.execute_cli_command("search id(4_0) | ancestors --with-origin default", stream.list)
    assert len(r3[0]) == 5
    r4 = await cli.execute_cli_command("search id(4_0) | ancestors delete", stream.list)
    assert len(r4[0]) == 0


@pytest.mark.asyncio
async def test_successors(cli: CLI) -> None:
    r1 = await cli.execute_cli_command("search id(4) | successors", stream.list)
    assert len(r1[0]) == 10
    r2 = await cli.execute_cli_command("search id(4) | successors --with-origin", stream.list)
    assert len(r2[0]) == 11
    r3 = await cli.execute_cli_command("search id(4) | successors --with-origin default", stream.list)
    assert len(r3[0]) == 11
    r4 = await cli.execute_cli_command("search id(4) | successors delete", stream.list)
    assert len(r4[0]) == 0


@pytest.mark.asyncio
async def test_descendants(cli: CLI) -> None:
    r1 = await cli.execute_cli_command("search id(4) | descendants", stream.list)
    assert len(r1[0]) == 10
    r2 = await cli.execute_cli_command("search id(4) | descendants --with-origin", stream.list)
    assert len(r2[0]) == 11
    r3 = await cli.execute_cli_command("search id(4) | descendants --with-origin default", stream.list)
    assert len(r3[0]) == 11
    r4 = await cli.execute_cli_command("search id(4) | descendants delete", stream.list)
    assert len(r4[0]) == 0


@pytest.mark.asyncio
async def test_search_source(cli: CLIService) -> None:
    result = await cli.execute_cli_command('search is("foo") and some_int==0 --> identifier=~"9_"', stream.list)
    assert len(result[0]) == 10
    await cli.dependencies.template_expander.put_template(
        Template("test", 'is(foo) and some_int==0 --> identifier=~"{{fid}}"')
    )
    result2 = await cli.execute_cli_command('search expand(test, fid="9_")', stream.list)
    assert len(result2[0]) == 10

    result3 = await cli.execute_cli_command("search --with-edges is(graph_root) -[0:1]->", stream.list)
    # node: graph_root
    # node: collector
    # edge: graph_root -> collector
    # -----------------------------
    # = 3 elements
    assert len(result3[0]) == 3

    result4 = await cli.execute_cli_command("search --explain --with-edges is(graph_root) -[0:1]->", stream.list)
    assert result4[0][0]["rating"] == "simple"

    # use absolute path syntax
    result5 = await cli.execute_cli_command(
        "search aggregate(/reported.kind: sum(/reported.some_int) as si): "
        "is(foo) and not(/reported.some_int!=0) "
        "{child: --> /metadata!=null} some_int==0 "
        "with(any, --> /metadata!=null) sort /reported.name asc limit 1",
        stream.list,
    )
    assert result5 == [[{"group": {"kind": "foo"}, "si": 0}]]


@pytest.mark.asyncio
async def test_sleep_source(cli: CLI) -> None:
    with pytest.raises(CLIParseError):
        await cli.evaluate_cli_command("sleep forever")
    result = await cli.execute_cli_command("sleep 0.001; echo hello", stream.list)
    assert result == [[""], ["hello"]]


@pytest.mark.asyncio
async def test_count_command(cli: CLI, json_source: str) -> None:
    # count instances
    result = await cli.execute_cli_command(f"{json_source} | count", stream.list)
    assert len(result[0]) == 2
    assert result[0] == ["total matched: 200", "total unmatched: 0"]

    # count attributes
    result = await cli.execute_cli_command(f"{json_source} | count num", stream.list)
    assert len(result[0]) == 102
    assert result[0][-2] == "total matched: 200"
    assert result[0][-1] == "total unmatched: 0"

    # count attributes with path
    result = await cli.execute_cli_command(f"{json_source} | count inner.num", stream.list)
    assert len(result[0]) == 12
    assert result[0][-2] == "total matched: 200"
    assert result[0][-1] == "total unmatched: 0"

    # count unknown attributes
    result = await cli.execute_cli_command(f"{json_source} | count does_not_exist", stream.list)
    assert len(result[0]) == 2
    assert result[0] == ["total matched: 0", "total unmatched: 200"]


@pytest.mark.asyncio
async def test_head_command(cli: CLI) -> None:
    assert await cli.execute_cli_command("json [1,2,3,4,5] | head 2 | dump", stream.list) == [[1, 2]]
    assert await cli.execute_cli_command("json [1,2,3,4,5] | head -2 | dump", stream.list) == [[1, 2]]
    assert await cli.execute_cli_command("json [1,2,3,4,5] | head | dump", stream.list) == [[1, 2, 3, 4, 5]]


@pytest.mark.asyncio
async def test_tail_command(cli: CLI) -> None:
    assert await cli.execute_cli_command("json [1,2,3,4,5] | tail 2 | dump", stream.list) == [[4, 5]]
    assert await cli.execute_cli_command("json [1,2,3,4,5] | tail -2 | dump", stream.list) == [[4, 5]]
    assert await cli.execute_cli_command("json [1,2,3,4,5] | tail | dump", stream.list) == [[1, 2, 3, 4, 5]]


@pytest.mark.asyncio
async def test_chunk_command(cli: CLI, json_source: str) -> None:
    result: List[List[str]] = await cli.execute_cli_command(f"{json_source} | chunk 50 | dump", stream.list)
    assert len(result[0]) == 4  # 200 in chunks of 50
    for a in result[0]:
        assert len(a) == 50


@pytest.mark.asyncio
async def test_flatten_command(cli: CLI, json_source: str) -> None:
    result = await cli.execute_cli_command(f"{json_source} | chunk 50 | flatten", stream.list)
    assert len(result[0]) == 200


@pytest.mark.asyncio
async def test_uniq_command(cli: CLI, json_source: str) -> None:
    result = await cli.execute_cli_command(f"{json_source} | uniq", stream.list)
    assert len(result[0]) == 100


@pytest.mark.asyncio
async def test_set_desired_command(cli: CLI) -> None:
    result = await cli.execute_cli_command('search is("foo") | set_desired a="test" b=1 c=true | dump', stream.list)
    assert len(result[0]) == 11
    for elem in result[0]:
        assert {"a": "test", "b": 1, "c": True}.items() <= elem["desired"].items()


@pytest.mark.asyncio
async def test_set_metadata_command(cli: CLI) -> None:
    result = await cli.execute_cli_command('search is("foo") | set_metadata a="test" b=1 c=true | dump', stream.list)
    assert len(result[0]) == 11
    for elem in result[0]:
        assert {"a": "test", "b": 1, "c": True}.items() <= elem["metadata"].items()


@pytest.mark.asyncio
async def test_clean_command(cli: CLI) -> None:
    result = await cli.execute_cli_command('search is("foo") | clean | dump', stream.list)
    assert len(result[0]) == 11
    for elem in result[0]:
        assert {"clean": True}.items() <= elem["desired"].items()


@pytest.mark.asyncio
async def test_protect_command(cli: CLI) -> None:
    result = await cli.execute_cli_command('search is("foo") | protect | dump', stream.list)
    assert len(result[0]) == 11
    for elem in result[0]:
        assert {"protected": True}.items() <= elem["metadata"].items()


@pytest.mark.asyncio
async def test_list_sink(cli: CLI, cli_deps: CLIDependencies) -> None:
    result = await cli.execute_cli_command("json [1,2,3] | dump", stream.list)
    assert result == [[1, 2, 3]]


@pytest.mark.asyncio
async def test_flat_sink(cli: CLI) -> None:
    parsed = await cli.evaluate_cli_command("json [1,2,3] | dump; json [4,5,6] | dump; json [7,8,9] | dump")
    result = await stream.list(stream.concat(stream.iterate((await p.execute())[1] for p in parsed)))
    assert result == [1, 2, 3, 4, 5, 6, 7, 8, 9]


@pytest.mark.asyncio
async def test_format(cli: CLI) -> None:
    # access properties by name and path
    result = await cli.execute_cli_command(
        'json {"a":"b", "b": {"c":"d"}} | format a:{a} b:{b.c} na:{fuerty}', stream.list
    )
    assert result[0] == ["a:b b:d na:null"]

    # use correct type
    props = dict(a="a", b=True, c=False, d=None, e=12, f=1.234)
    result = await cli.execute_cli_command(f"json {json.dumps(props)}" " | format {a}:{b}:{c}:{d}:{e}:{f}", stream.list)
    assert result[0] == ["a:true:false:null:12:1.234"]
    # access deeply nested properties with dict and array
    result = await cli.execute_cli_command(
        'json {"a":{"b":{"c":{"d":[0,1,2, {"e":"f"}]}}}} | format will be an >{a.b.c.d[3].e}<', stream.list
    )
    assert result[0] == ["will be an >f<"]
    # make sure any path that is not available leads to the null value
    result = await cli.execute_cli_command("json {} | format {a}:{b.c.d}:{foo.bla[23].test}", stream.list)
    assert result[0] == ["null:null:null"]

    # Queries that use the reported section, also interpret the format in the reported section
    result = await cli.execute_cli_command(
        "search id(sub_root) limit 1 | format {{aa}} {some_string} test}} {some_int} {/metadata.node_id} {{",
        stream.list,
    )
    assert result[0] == ["{aa} hello test} 0 sub_root {"]


@pytest.mark.asyncio
async def test_workflows_command(cli: CLIService, task_handler: TaskHandlerService, test_workflow: Workflow) -> None:
    async def execute(cmd: str) -> List[JsonElement]:
        ctx = CLIContext(cli.cli_env)
        return (await cli.execute_cli_command(cmd, stream.list, ctx))[0]  # type: ignore

    assert await execute("workflows list") == ["sleep_workflow", "test_workflow"]
    assert await execute("workflows show test_workflow") == [to_js(test_workflow)]
    wf = await execute("workflows run test_workflow")
    assert wf[0].startswith("Workflow test_workflow started with id")  # type: ignore
    assert len(await execute("workflows running")) == 1

    # executing an already running workflow will give a specific message
    await execute("workflows run sleep_workflow")
    sf = await execute("workflows run sleep_workflow")
    assert sf[0].startswith("Workflow sleep_workflow already running with id ")  # type: ignore

    # make sure to wait for all tasks to finish
    for rt in await task_handler.running_tasks():
        await task_handler.delete_running_task(rt)

    # access the history of all workflows
    history = AccessJson.wrap_list(await execute("workflows history"))
    assert len(history) == 1
    assert history[0].sleep_workflow.count == 1
    assert history[0].test_workflow.count == 1

    # access the history of a specific workflow
    history_test = AccessJson.wrap_list(await execute("workflows history test_workflow"))
    assert len(history_test) == 1
    wf_run = history_test[0]
    assert all(n in wf_run for n in ["id", "task_started_at", "duration"])

    # access the log of a specific workflow run
    task_log = await execute(f"workflows log {wf_run['id']}")
    assert len(task_log) == 1


@pytest.mark.asyncio
async def test_jobs_command(cli: CLIService, task_handler: TaskHandlerService, job_db: JobDb) -> None:
    async def execute(cmd: str) -> List[List[JsonElement]]:
        ctx = CLIContext(cli.cli_env)
        return await cli.execute_cli_command(cmd, stream.list, ctx)

    # add job with schedule
    result = await execute('jobs add --id hello --schedule "23 1 * * *" echo Hello World @NOW@')
    assert result == [["Job hello added."]]
    job = await job_db.get("hello")
    assert job is not None
    assert job.command.command == "echo Hello World @NOW@"
    assert job.trigger == TimeTrigger("23 1 * * *")
    assert job.wait is None
    assert job in task_handler.task_descriptions
    assert job.environment == {"graph": "ns", "section": "reported"}

    # add job with schedule and event
    with_event = await execute('jobs add --id timed_hi --schedule "23 1 * * *" --wait-for-event foo echo Hello World')
    assert with_event == [["Job timed_hi added."]]
    job_with_event: Job = await job_db.get("timed_hi")  # type: ignore
    assert job_with_event.wait is not None
    event_trigger, timeout = job_with_event.wait
    assert event_trigger.message_type == "foo"
    assert timeout == timedelta(hours=1)
    assert job_with_event.environment == {"graph": "ns", "section": "reported"}
    assert job_with_event in task_handler.task_descriptions

    # add job with event
    only_event = await execute("jobs add --id only_event --wait-for-event foo echo Hello World")
    assert only_event == [["Job only_event added."]]
    job_only_event: Job = await job_db.get("only_event")  # type: ignore
    assert job_only_event.trigger == EventTrigger("foo")
    assert job_only_event.wait is None
    assert job_only_event.environment == {"graph": "ns", "section": "reported"}
    assert job_only_event in task_handler.task_descriptions

    # add job without any trigger
    no_trigger = await execute("jobs add --id no_trigger echo Hello World")
    assert no_trigger == [["Job no_trigger added."]]
    job_no_trigger: Job = await job_db.get("no_trigger")  # type: ignore
    assert job_no_trigger.wait is None
    assert job_no_trigger.environment == {"graph": "ns", "section": "reported"}
    assert job_no_trigger in task_handler.task_descriptions

    # deactivate timed_hi
    deactivated = await execute("jobs deactivate timed_hi")
    assert deactivated[0][0]["active"] is False  # type: ignore

    # activate timed_hi
    activated = await execute("jobs activate timed_hi")
    assert activated[0][0]["active"] is True  # type: ignore

    # show specific job
    no_trigger_show = await execute("jobs show no_trigger")
    assert len(no_trigger_show[0]) == 1

    # show all jobs
    all_jobs = await execute("jobs list")
    assert len(all_jobs[0]) == 4

    # start the job
    run_hello = await execute("jobs run timed_hi")
    assert run_hello[0][0].startswith("Job timed_hi started with id")  # type: ignore
    assert [t for t in await task_handler.running_tasks() if t.descriptor.id == "timed_hi"]

    # list all running jobs
    all_running = await execute("jobs running")
    assert [r["job"] for r in all_running[0]] == ["timed_hi"]  # type: ignore

    # delete a job
    deleted = await execute("jobs delete timed_hi")
    assert deleted == [["Job timed_hi deleted."]]


@pytest.mark.asyncio
async def test_tag_command(
    cli: CLIService, performed_by: Dict[str, List[str]], incoming_tasks: List[WorkerTask], caplog: LogCaptureFixture
) -> None:
    counter = 0

    def nr_of_performed() -> int:
        nonlocal counter
        performed = len(performed_by)
        increase = performed - counter
        counter = performed
        return increase

    nr_of_performed()  # reset to 0

    assert await cli.execute_cli_command("echo id_does_not_exist | tag update foo bla", stream.list) == [[]]
    assert nr_of_performed() == 0
    res1 = await cli.execute_cli_command(
        'json ["root", "collector"] | tag update foo "bla_{reported.some_int}" | dump', stream.list
    )
    assert nr_of_performed() == 2
    assert {a["id"] for a in res1[0]} == {"root", "collector"}
    assert len(incoming_tasks) == 2
    # check that the worker task data is correct
    data = AccessJson(incoming_tasks[0].data)
    assert data["update"] is not None  # tag update -> data.update is defined
    assert not data.node.reported.is_none  # the node reported section is defined
    assert not data.node.metadata.is_none  # the node metadata section is defined
    assert not data.node.ancestors.cloud.reported.is_none  # the ancestors cloud section is defineda
    assert data["update"].foo == "bla_0"  # using the renderer bla_{reported.some_int}
    res2 = await cli.execute_cli_command('search is("foo") | tag update foo bla', stream.list)
    assert nr_of_performed() == 11
    assert len(res2[0]) == 11
    res2_tag_no_val = await cli.execute_cli_command('search is("foo") | tag update foobar', stream.list)
    assert nr_of_performed() == 11
    assert len(res2_tag_no_val[0]) == 11
    res3 = await cli.execute_cli_command('search is("foo") | tag delete foo', stream.list)
    assert nr_of_performed() == 11
    assert len(res3[0]) == 11
    with caplog.at_level(logging.WARNING):
        caplog.clear()
        res4 = await cli.execute_cli_command('search is("bla") limit 2 | tag delete foo', stream.list)
        assert nr_of_performed() == 2
        assert len(res4[0]) == 2
        # make sure that 2 warnings are emitted
        assert len(caplog.records) == 2
        for res in caplog.records:
            assert res.message.startswith("Update not reflected in db. Wait until next collector run.")
    # tag updates can be put into background
    res6 = await cli.execute_cli_command('json ["root", "collector"] | tag update --nowait foo bla', stream.list)
    assert cli.dependencies.forked_tasks.qsize() == 2
    for res in res6[0]:
        # in this case a message with the task id is emitted
        assert res.startswith("Spawned WorkerTask tag:")  # type:ignore
        # and the real result is found when the forked task is awaited, which happens by the CLI reaper
        awaitable, info = await cli.dependencies.forked_tasks.get()
        assert (await awaitable)["id"] in ["root", "collector"]  # type:ignore


@pytest.mark.asyncio
async def test_kinds_command(cli: CLI, foo_model: Model) -> None:
    result = await cli.execute_cli_command("kind", stream.list)
    for kind in ["account", "bla", "child", "cloud", "inner", "parent", "region", "some_complex"]:
        assert kind in result[0]
    result = await cli.execute_cli_command("kind foo", stream.list)
    assert result[0][0] == {
        "name": "foo",
        "bases": ["base"],
        "properties": {
            "age": "duration",
            "ctime": "datetime",
            "identifier": "string",
            "kind": "string",
            "name": "string",
            "now_is": "datetime",
            "some_int": "int32",
            "some_string": "string",
        },
        "successors": ["bla"],
    }
    result = await cli.execute_cli_command("kind string", stream.list)
    assert result[0][0] == {"name": "string", "runtime_kind": "string"}
    result = await cli.execute_cli_command("kind -p reported.ctime", stream.list)
    assert result[0][0] == {
        "name": "datetime",
        "runtime_kind": "datetime",
        "appears_in": [
            "base",
            "foo",
            "bla",
            "cloud",
            "account",
            "region",
            "parent",
            "child",
            "some_complex",
            "predefined_properties",
        ],
    }
    with pytest.raises(Exception):
        await cli.execute_cli_command("kind foo bla bar", stream.list)


@pytest.mark.asyncio
async def test_sort_command(cli: CLI) -> None:
    async def identifiers(query: str) -> List[str]:
        result = await cli.execute_cli_command(query + " | dump", stream.list)
        return [r["reported"]["identifier"] for r in result[0]]

    id_wo = await identifiers("search is(bla) | sort identifier")
    id_asc = await identifiers("search is(bla) | sort identifier asc")
    id_desc = await identifiers("search is(bla) | sort identifier desc")
    id_kind = await identifiers("search is(bla) | sort identifier | sort kind")
    assert id_wo == id_asc
    assert id_wo == id_kind
    assert id_asc == list(reversed(id_desc))


@pytest.mark.asyncio
async def test_limit_command(cli: CLI) -> None:
    async def identifiers(query: str) -> List[str]:
        result = await cli.execute_cli_command(query + " | dump", stream.list)
        return [r["reported"]["identifier"] for r in result[0]]

    assert await identifiers("search is(bla) sort identifier | limit 1") == ["0_0"]
    assert await identifiers("search is(bla) sort identifier | limit 2") == ["0_0", "0_1"]
    assert await identifiers("search is(bla) sort identifier | limit 2, 2") == ["0_2", "0_3"]
    assert await identifiers("search is(bla) sort identifier | limit 10, 2") == ["1_0", "1_1"]
    assert await identifiers("search is(bla) sort identifier | limit 100, 2") == []


@pytest.mark.asyncio
async def test_list_command(cli: CLI) -> None:
    result = await cli.execute_cli_command('search is (foo) and identifier=="4" sort some_int | list', stream.list)
    assert len(result[0]) == 1
    assert result[0][0].startswith("kind=foo, identifier=4, some_int=0, age=")
    list_cmd = "list some_int as si, some_string"
    result = await cli.execute_cli_command(f'search is (foo) and identifier=="4" | {list_cmd}', stream.list)
    assert result[0] == ["si=0, some_string=hello"]

    # list is added automatically when no output renderer is defined and has the same behaviour as if it was given
    result = await cli.execute_cli_command('search is (foo) and identifier=="4" sort some_int', stream.list)
    assert result[0][0].startswith("kind=foo, identifier=4, some_int=0, age=")

    # List is using the correct type
    props = dict(id="test", a="a", b=True, c=False, d=None, e=12, f=1.234, reported={})
    result = await cli.execute_cli_command(f"json {json.dumps(props)}" " | list a,b,c,d,e,f", stream.list)
    assert result[0] == ["a=a, b=true, c=false, e=12, f=1.234"]

    # Queries that use the reported section, also interpret the list format in the reported section
    result = await cli.execute_cli_command(
        "search id(sub_root) limit 1 | list some_string, some_int, /metadata.node_id", stream.list
    )
    assert result[0] == ["some_string=hello, some_int=0, node_id=sub_root"]

    # List supports csv output
    props = dict(id="test", a="a", b=True, c=False, d=None, e=12, f=1.234, reported={})
    result = await cli.execute_cli_command(
        f"json {json.dumps(props)}" " | list --csv a,b,c,d,e,f,non_existent", stream.list
    )
    assert result[0] == ['"a","b","c","d","e","f","non_existent"', '"a",True,False,"",12,1.234,""']

    # List supports markdown output
    props = dict(id="test", a="a", b=True, c=False, d=None, e=12, f=1.234, reported={})
    result = await cli.execute_cli_command(
        f"json {json.dumps(props)}" " | list --markdown a,b,c,d,e,f,non_existent", stream.list
    )
    assert result[0] == [
        "|a|b   |c    |d   |e |f    |non_existent|",
        "|-|----|-----|----|--|-----|------------|",
        "|a|true|false|null|12|1.234|null        |",
    ]

    # List supports only markdown or csv, but not both at the same time
    props = dict(id="test", a="a", b=True, c=False, d=None, e=12, f=1.234, reported={})
    with pytest.raises(CLIParseError):
        await cli.execute_cli_command(f"json {json.dumps(props)}" " | list --csv --markdown", stream.list)


@pytest.mark.asyncio
async def test_jq_command(cli: CLI) -> None:
    ctx = CLIContext(env={"section": "reported"}, query=Query.by("test"))
    # .test -> .reported.test
    assert JqCommand.rewrite_props(".a,.b", ctx) == ".reported.a,.reported.b"
    # absolute paths are rewritten correctly
    assert JqCommand.rewrite_props("./reported", ctx) == ".reported"
    # object construction is supported
    assert JqCommand.rewrite_props("{a:.a, b:.b}", ctx) == "{a:.reported.a, b:.reported.b}"
    # no replacement after pipe
    assert JqCommand.rewrite_props("map(.color) | {a:.a, b:.b}", ctx) == "map(.reported.color) | {a:.a, b:.b}"

    assert (
        JqCommand.rewrite_props(".pod_status.container_statuses[].image_id", ctx)
        == ".reported.pod_status.container_statuses[].image_id"
    )

    result = await cli.execute_cli_command('json {"a":{"b":1}} | jq ".a.b"', stream.list)
    assert len(result[0]) == 1
    assert result[0][0] == 1

    # allow absolute paths as json path
    result = await cli.execute_cli_command('json {"id":"123", "reported":{"b":1}} | jq "./reported"', stream.list)
    assert result == [[{"b": 1}]]

    # jq .kind is rewritten as .reported.kind
    result = await cli.execute_cli_command("search is(foo) limit 2 | jq .kind", stream.list)
    assert result[0] == ["foo", "foo"]


@pytest.mark.asyncio
async def test_execute_search_command(cli: CLI) -> None:
    # regression test: this used to fail because the arg could not be parsed
    await cli.execute_cli_command('execute_search (b= "0")', stream.list)


@pytest.mark.asyncio
async def test_aggregation_to_count_command(cli: CLI) -> None:
    r = await cli.execute_cli_command("search all | count kind", stream.list)
    assert set(r[0]) == {"graph_root: 1", "cloud: 1", "foo: 11", "bla: 100", "total matched: 113", "total unmatched: 0"}
    # exactly the same command as above (above search would be rewritten as this)
    r = await cli.execute_cli_command(
        "execute_search aggregate(reported.kind as name: sum(1) as count):all sort count asc | aggregate_to_count",
        stream.list,
    )
    assert set(r[0]) == {"graph_root: 1", "cloud: 1", "foo: 11", "bla: 100", "total matched: 113", "total unmatched: 0"}


@pytest.mark.skipif(not_in_path("arangodump"), reason="requires arangodump to be in path")
@pytest.mark.asyncio
async def test_system_backup_command(cli: CLI) -> None:
    async def check_backup(res: Stream) -> None:
        async with res.stream() as streamer:
            only_one = True
            async for s in streamer:
                assert isinstance(s, str)
                assert os.path.exists(s)
                # backup should have size between 30k and 500k (adjust size if necessary)
                assert 30000 < os.path.getsize(s) < 500000
                assert only_one
                only_one = False

    await cli.execute_cli_command("system backup create", check_backup)


@pytest.mark.asyncio
async def test_system_info_command(cli: CLI) -> None:
    info = AccessJson.wrap_object((await cli.execute_cli_command("system info", stream.list))[0][0])
    assert info.version == version()
    assert info.name == "resotocore"
    assert info.cpus > 0


@pytest.mark.skipif(not_in_path("arangodump", "arangorestore"), reason="requires arangodump and arangorestore")
@pytest.mark.asyncio
async def test_system_restore_command(cli: CLI, tmp_directory: str) -> None:
    backup = os.path.join(tmp_directory, "backup")

    async def move_backup(res: Stream) -> None:
        async with res.stream() as streamer:
            async for s in streamer:
                os.rename(s, backup)

    await cli.execute_cli_command("system backup create", move_backup)
    ctx = CLIContext(uploaded_files={"backup": backup})
    restore = await cli.execute_cli_command(f"BACKUP_NO_SYS_EXIT=true system backup restore {backup}", stream.list, ctx)
    assert restore == [
        [
            "Database has been restored successfully!",
            "Since all data has changed in the database eventually, this service needs to be restarted!",
        ]
    ]


@pytest.mark.asyncio
async def test_configs_command(cli: CLI, tmp_directory: str) -> None:
    config_file = os.path.join(tmp_directory, "config.yml")

    async def check_file_is_yaml(res: Stream) -> None:
        async with res.stream() as streamer:
            async for s in streamer:
                with open(s, "r") as file:
                    yaml.safe_load(file.read())

    # create a new config entry
    create_result = await cli.execute_cli_command("configs set test_config t1=1, t2=2, t3=3 ", stream.list)
    assert create_result[0][0] == "t1: 1\nt2: 2\nt3: 3\n"
    # show the entry - should be the same as the created one
    show_result = await cli.execute_cli_command("configs show test_config", stream.list)
    assert show_result[0][0] == "t1: 1\nt2: 2\nt3: 3\n"
    # list all configs: only one is defined
    list_result = await cli.execute_cli_command("configs list", stream.list)
    assert list_result[0] == ["test_config"]
    # edit the config: will make the config available as file
    await cli.execute_cli_command("configs edit test_config", check_file_is_yaml)
    # update the config
    update_doc = "a: '1'\nb: 2\nc: true\nd: null\n"
    with open(config_file, "w") as file:
        file.write(update_doc)
    ctx = CLIContext(uploaded_files={"config.yaml": config_file})
    update_result = await cli.execute_cli_command(f"configs update test_config {config_file}", stream.list, ctx)
    assert update_result == [[]]
    # show the entry - should be the same as the created one
    show_updated_result = await cli.execute_cli_command("configs show test_config", stream.list)
    assert show_updated_result[0][0] == update_doc
    # write a env var substitution to the config
    env_var_update = "foo: $(FOO)\n"
    with open(config_file, "w") as file:
        file.write(env_var_update)
    ctx = CLIContext(uploaded_files={"config.yaml": config_file})
    update_result = await cli.execute_cli_command(f"configs update test_config {config_file}", stream.list, ctx)
    # provide the env var
    os.environ["FOO"] = "bar"
    # check the configs: the env var should stay here and not be resolved when the user views the config
    show_updated_result = await cli.execute_cli_command("configs show test_config", stream.list)
    assert show_updated_result[0][0] == env_var_update


@pytest.mark.asyncio
async def test_templates_command(cli: CLI) -> None:
    result = await cli.execute_cli_command("templates test kind=volume is({{kind}})", stream.list)
    assert result == [["is(volume)"]]
    result = await cli.execute_cli_command("templates add filter_kind is({{kind}})", stream.list)
    assert result == [["Template filter_kind added to the search library.\nis({{kind}})"]]
    result = await cli.execute_cli_command("templates", stream.list)
    assert result == [["filter_kind: is({{kind}})"]]
    result = await cli.execute_cli_command("templates filter_kind", stream.list)
    assert result == [["is({{kind}})"]]
    result = await cli.execute_cli_command("templates delete filter_kind", stream.list)
    assert result == [["Template filter_kind deleted from the search library."]]


@pytest.mark.asyncio
async def test_write_command(cli: CLI) -> None:
    async def check_file(res: Stream, check_content: Optional[str] = None) -> None:
        async with res.stream() as streamer:
            only_one = True
            async for s in streamer:
                assert isinstance(s, str)
                p = Path(s)
                assert p.exists() and p.is_file()
                assert 1 < p.stat().st_size < 100000
                assert p.name.startswith("write_test")
                assert only_one
                only_one = False
                if check_content:
                    with open(s, "r") as file:
                        data = file.read()
                        assert data == check_content

    # result can be read as json
    await cli.execute_cli_command("search all limit 3 | format --json | write write_test.json ", check_file)
    # result can be read as yaml
    await cli.execute_cli_command("search all limit 3 | format --yaml | write write_test.yaml ", check_file)
    # write enforces unescaped output.
    env = {"now": utc_str()}  # fix the time, so that replacements will stay equal
    truecolor = CLIContext(console_renderer=ConsoleRenderer(80, 25, ConsoleColorSystem.truecolor, True), env=env)
    monochrome = CLIContext(console_renderer=ConsoleRenderer.default_renderer(), env=env)
    # Make sure, that the truecolor output is different from monochrome output
    mono_out = await cli.execute_cli_command("help", stream.list, monochrome)
    assert await cli.execute_cli_command("help", stream.list, truecolor) != mono_out
    # We expect the content of the written file to contain monochrome output.
    assert await cli.execute_cli_command(
        "help | write write_test.txt", partial(check_file, check_content="".join(mono_out[0]) + "\n"), truecolor
    )


@pytest.mark.asyncio
async def test_http_command(cli: CLI, echo_http_server: Tuple[int, List[Tuple[Request, Json]]]) -> None:
    port, requests = echo_http_server

    def test_arg(
        arg_str: str,
        method: Optional[str] = None,
        url: Optional[str] = None,
        headers: Optional[Dict[str, str]] = None,
        params: Optional[Dict[str, str]] = None,
        timeout: Optional[ClientTimeout] = None,
        compress: Optional[bool] = None,
    ) -> None:
        def test_if_set(prop: Any, value: Any) -> None:
            if prop is not None:
                assert prop == value, f"{prop} is not {value}"

        arg = HttpCommand.parse_args("https", arg_str)
        test_if_set(method, arg.method)
        test_if_set(url, arg.url)
        test_if_set(headers, arg.headers)
        test_if_set(params, arg.params)
        test_if_set(compress, arg.compress)
        test_if_set(timeout, arg.timeout)

    test_arg(":123", "POST", "https://localhost:123", {}, {}, ClientTimeout(30), False)
    test_arg("GET :123", "GET", "https://localhost:123")
    test_arg("://foo:123", "POST", "https://foo:123")
    test_arg("foo:123/bla", "POST", "https://foo:123/bla")
    test_arg("foo:123/bla", "POST", "https://foo:123/bla")
    test_arg("foo/bla", "POST", "https://foo/bla")
    test_arg(
        '--compress --timeout 24 POST :123 "hdr1: test" qp==123  hdr2:fest "qp2 == 321"',
        headers={"hdr1": "test", "hdr2": "fest"},
        params={"qp": "123", "qp2": "321"},
        compress=True,
        timeout=ClientTimeout(24),
    )

    # take 3 instance of type bla and send it to the echo server
    result = await cli.execute_cli_command(f"search is(bla) limit 3 | http :{port}/test", stream.list)
    # one line is returned to the user with a summary of the response types.
    assert result == [["3 requests with status 200 sent."]]
    # make sure all 3 requests have been received - the body is the complete json node
    assert len(requests) == 3
    for ar in (AccessJson(content) for _, content in requests):
        assert is_node(ar)
        assert ar.reported.kind == "bla"

    # failing requests are retried
    requests.clear()
    await cli.execute_cli_command(f"search is(bla) limit 1 | http --backoff-base 0.001 :{port}/fail", stream.list)
    # 1 request + 3 retries => 4 requests
    assert len(requests) == 4


@pytest.mark.asyncio
async def test_discord_alias(cli: CLI, echo_http_server: Tuple[int, List[Tuple[Request, Json]]]) -> None:
    port, requests = echo_http_server
    result = await cli.execute_cli_command(
        f'search is(bla) | discord --webhook "http://localhost:{port}/success" --title test --message "test message"',
        stream.list,
    )
    # 100 times bla, discord allows 25 fields -> 4 requests
    assert result == [["4 requests with status 200 sent."]]
    assert len(requests) == 4
    print(requests[0][1])
    assert requests[0][1] == {
        "embeds": [
            {
                "type": "rich",
                "title": "test",
                "description": "test message",
                "fields": [{"name": "bla", "value": "yes or no"} for _ in range(0, 25)],
                "footer": {"text": "Message created by Resoto"},
            }
        ],
    }


@pytest.mark.asyncio
async def test_slack_alias(cli: CLI, echo_http_server: Tuple[int, List[Tuple[Request, Json]]]) -> None:
    port, requests = echo_http_server
    result = await cli.execute_cli_command(
        f'search is(bla) | slack --webhook "http://localhost:{port}/success" --title test --message "test message"',
        stream.list,
    )
    # 100 times bla, discord allows 25 fields -> 4 requests
    assert result == [["4 requests with status 200 sent."]]
    assert len(requests) == 4
    print(requests[0][1])
    assert requests[0][1] == {
        "blocks": [
            {"type": "header", "text": {"type": "plain_text", "text": "test"}},
            {"type": "section", "text": {"type": "mrkdwn", "text": "test message"}},
            {"type": "section", "fields": [{"type": "mrkdwn", "text": "*bla*: yes or no"} for _ in range(0, 25)]},
            {"type": "context", "elements": [{"type": "mrkdwn", "text": "Message created by Resoto"}]},
        ],
    }


@pytest.mark.asyncio
async def test_jira_alias(cli: CLI, echo_http_server: Tuple[int, List[Tuple[Request, Json]]]) -> None:
    port, requests = echo_http_server
    result = await cli.execute_cli_command(
        f'search is(bla) | jira --url "http://localhost:{port}/success" --title test --message "test message" --username test --token test --project_id 10000 --reporter_id test',
        stream.list,
    )
    assert result == [["1 requests with status 200 sent."]]
    assert len(requests) == 1
    print(requests[0][1])
    assert requests[0][1] == {
        "fields": {
            "summary": "test",
            "issuetype": {"id": "10001"},
            "project": {"id": "10000"},
            "description": "test message\n\nbla: yes or no\nbla: yes or no\nbla: yes or no\nbla: yes or no\nbla: yes or no\nbla: yes or no\nbla: yes or no\nbla: yes or no\nbla: yes or no\nbla: yes or no\nbla: yes or no\nbla: yes or no\nbla: yes or no\nbla: yes or no\nbla: yes or no\nbla: yes or no\nbla: yes or no\nbla: yes or no\nbla: yes or no\nbla: yes or no\nbla: yes or no\nbla: yes or no\nbla: yes or no\nbla: yes or no\nbla: yes or no\n... (results truncated)\n\nIssue created by Resoto",
            "reporter": {"id": "test"},
            "labels": ["created-by-resoto"],
        }
    }


@pytest.mark.asyncio
async def test_pagerduty_alias(cli: CLI, echo_http_server: Tuple[int, List[Tuple[Request, Json]]]) -> None:
    port, requests = echo_http_server
    result = await cli.execute_cli_command(
        f'search id(0_0) | pagerduty --webhook-url "http://localhost:{port}/success" --summary test --routing-key 123 --dedup-key 234',
        stream.list,
    )
    assert result == [["1 requests with status 200 sent."]]
    assert len(requests) == 1
    response = requests[0][1]
    # override timestamp
    assert response["payload"]["timestamp"] is not None
    response["payload"]["timestamp"] = "2023-02-10T15:03:33Z"
    assert requests[0][1] == {
        "payload": {
            "summary": "test",
            "timestamp": "2023-02-10T15:03:33Z",
            "source": "Resoto",
            "severity": "warning",
            "component": "Resoto",
            "custom_details": {
                "collector": {"sub_root": {"no-region": {"0_0": {"id": None, "name": "yes or no", "kind": "bla"}}}}
            },
        },
        "routing_key": "123",
        "dedup_key": "234",
        "images": [
            {
                "src": "https://cdn.some.engineering/assets/resoto-illustrations/small/resoto-alert.png",
                "href": "https://resoto.com/",
                "alt": "Resoto Home Page",
            }
        ],
        "links": [],
        "event_action": "trigger",
        "client": "Resoto Service",
        "client_url": "https://resoto.com",
    }


@pytest.mark.asyncio
async def test_welcome(cli: CLI) -> None:
    ctx = CLIContext(console_renderer=ConsoleRenderer.default_renderer())
    result = await cli.execute_cli_command(f"welcome", stream.list, ctx)
    assert "Resoto" in result[0][0]


@pytest.mark.asyncio
async def test_tip_of_the_day(cli: CLI) -> None:
    ctx = CLIContext(console_renderer=ConsoleRenderer.default_renderer())
    result = await cli.execute_cli_command(f"totd", stream.list, ctx)
    assert generic_tips[0].command_line in result[0][0]


@pytest.mark.asyncio
async def test_certificate(cli: CLI) -> None:
    result = await cli.execute_cli_command(
        f"certificate create --common-name foo.resoto.com --dns-names bla --ip-addresses 1.2.3.4 --days-valid 1",
        stream.list,
    )
    # will create 2 files
    assert len(result[0]) == 2
    assert [a.rsplit("/")[-1] for a in result[0]] == ["foo.resoto.com.key", "foo.resoto.com.crt"]


@pytest.mark.asyncio
async def test_execute_task(cli: CLI) -> None:
    # translate a custom command to an alias template
    command = WorkerCustomCommand("name", "info", {"a": "b"}, "description").to_template()
    assert command.name == "name"
    assert command.info == "info"
    assert command.description == "description"
    assert command.args_description == {"a": "b"}
    assert command.template == "execute-task --no-node-result --command 'name' --arg '{{args}}'"

    # execute-task in source position
    source_result = await cli.execute_cli_command(
        f'execute-task --command success_task --arg "--foo bla test"', stream.list
    )
    assert len(source_result[0]) == 1
    assert source_result[0] == [{"result": "done!"}]

    # execute task in flow position: every incoming node creates a new task
    flow_result = await cli.execute_cli_command(
        f'search all limit 3 | execute-task --command success_task --arg "--t {{id}}"', stream.list
    )
    assert len(flow_result[0]) == 3


@pytest.mark.asyncio
async def test_history(cli: CLI, filled_graph_db: ArangoGraphDB) -> None:
    async def history_count(cmd: str) -> int:
        result = await cli.execute_cli_command(cmd, stream.list)
        return len(result[0])

    now = utc()
    five_min_ago = utc_str(now - timedelta(minutes=5))
    five_min_later = utc_str(now + timedelta(minutes=5))
    assert await history_count("history") == 113  # 112 inserts and 1 update for the filled graph db
    assert await history_count(f"history --after {five_min_ago}") == 113
    assert await history_count(f"history --after 5m") == 113
    assert await history_count(f"history --after {five_min_later}") == 0
    assert await history_count(f"history --before {five_min_ago}") == 0
    assert await history_count(f"history --before 5m") == 0
    assert await history_count(f"history --change node_created") == 112
    assert await history_count(f"history --change node_updated") == 1
    assert await history_count(f"history --change node_deleted") == 0
    assert await history_count(f"history --change node_deleted") == 0
    assert await history_count(f"history is(foo)") == 11
    # combine all selectors
    assert await history_count(f"history --after 5m --before {five_min_later} --change node_created is(foo)") == 11


@pytest.mark.asyncio
async def test_aggregate(cli_deps: CLIDependencies) -> None:
    in_stream = stream.iterate(
        [{"a": 1, "b": 1, "c": 1}, {"a": 2, "b": 1, "c": 1}, {"a": 3, "b": 2, "c": 1}, {"a": 4, "b": 2, "c": 1}]
    )

    async def aggregate(agg_str: str) -> List[Json]:
        res = AggregateCommand(cli_deps).parse(agg_str)
        async with (await res.flow(in_stream)).stream() as flow:
            return [s async for s in flow]

    assert await aggregate("b as bla, c, r.d.f.name: sum(1) as count, min(a) as min, max(a) as max") == [
        {"group": {"bla": 1, "c": 1, "r.d.f.name": None}, "count": 2, "min": 1, "max": 2},
        {"group": {"bla": 2, "c": 1, "r.d.f.name": None}, "count": 2, "min": 3, "max": 4},
    ]
    assert await aggregate("b as nb, c as nc: avg(a) as a, avg(b) as b, avg(c) as c") == [
        {"group": {"nb": 1, "nc": 1}, "a": 1.5, "b": 1, "c": 1},
        {"group": {"nb": 2, "nc": 1}, "a": 3.5, "b": 2, "c": 1},
    ]
    assert await aggregate("b: sum(1) as count") == [
        {"group": {"b": 1}, "count": 2},
        {"group": {"b": 2}, "count": 2},
    ]
    assert await aggregate('"{b}_{c}_{does_not_exist}" as name: sum(1) as count') == [
        {"group": {"name": "1_1_null"}, "count": 2},
        {"group": {"name": "2_1_null"}, "count": 2},
    ]


@pytest.mark.asyncio
async def test_report(cli: CLI, inspector_service: Inspector, test_benchmark: BenchmarkConfig) -> None:
    T = TypeVar("T")

    async def execute(cmd: str, _: Type[T]) -> List[T]:
        result = await cli.execute_cli_command(cmd, stream.list)
        return cast(List[T], result[0])

    # all benchmarks are listed
    assert "test" in await execute("report benchmark list", str)
    assert "test" in await execute("report benchmarks list", str)
    # all checks are listed
    assert "test_test_some_check" in await execute("report check list", str)
    assert "test_test_some_check" in await execute("report checks list", str)
    # the whole benchmark is printed to the user
    assert "Test section" in (await execute("report benchmark show test", Json))[0]
    # a single check is executed and produces a benchmark result: benchmark_node, check_node, edge == 3
    assert len((await execute("report check run test_test_some_check | dump", Json))) == 3
    # without output transformer, a markdown report is generated
    assert len((await execute("report check run test_test_some_check", str))) == 1
    # execute the test benchmark
    assert len((await execute("report benchmark run test | dump", Json))) == 9
    assert len((await execute("report benchmark run test --only-failing | dump", Json))) == 9
    assert len((await execute("report benchmark run test --severity critical | dump", Json))) == 0


@pytest.mark.asyncio
async def test_apps(cli: CLI, package_manager: PackageManager, infra_apps_runtime: Runtime, tmp_directory: str) -> None:
    T = TypeVar("T")

    async def execute(cmd: str, _: Type[T]) -> List[T]:
        result = await cli.execute_cli_command(cmd, stream.list)
        return cast(List[T], result[0])

    async def check_file_is_yaml(res: Stream) -> None:
        async with res.stream() as streamer:
            async for s in streamer:
                with open(s, "r") as file:
                    yaml.safe_load(file.read())

    # install a package
    assert "installed successfully" in (await execute("apps install cleanup-untagged", str))[0]
    manifest = await package_manager.get_manifest(InfraAppName("cleanup-untagged"))
    assert manifest is not None
    assert manifest.name == "cleanup-untagged"

    # info about the app
    info_json = (await execute("apps info cleanup-untagged", Json))[0]
    assert info_json["name"] == "cleanup-untagged"

    # run the app
    result = await execute("apps run cleanup-untagged --dry-run", str)
    assert result[0].startswith("search /metadata.protected == false and /metadata.phantom")

    # run the app with stdin
    result = await execute("echo foo | apps run cleanup-untagged --dry-run", str)
    assert result[0].startswith("search /metadata.protected == false and /metadata.phantom")

    # update the app
    assert (
        "App cleanup-untagged updated sucessfully to the latest version"
        in (await execute("apps update cleanup-untagged", str))[0]
    )

    # update all apps
    assert (
        "App cleanup-untagged updated sucessfully to the latest version"
        in (await execute("apps update cleanup-untagged", str))[0]
    )

    # edit the manifest: will make the manifest available as file
    manifest_file = os.path.join(tmp_directory, "manifest.yml")
    old_manifest = await cli.dependencies.infra_apps_package_manager.get_manifest(InfraAppName("cleanup-untagged"))
    assert old_manifest is not None
    await cli.execute_cli_command("apps edit cleanup-untagged", check_file_is_yaml)
    # update the manifest
    updated_manifest = evolve(old_manifest, version="42")
    updated_manifest_str = yaml.dump(to_js(updated_manifest))
    with open(manifest_file, "w", encoding="utf-8") as file:
        file.write(updated_manifest_str)
    ctx = CLIContext(uploaded_files={"manifest.yaml": manifest_file})
    update_result = await cli.execute_cli_command(f"apps update cleanup-untagged {manifest_file}", stream.list, ctx)
    assert update_result == [[]]
    # show the manifest - should be the same as the created one
    updated_result = await cli.dependencies.infra_apps_package_manager.get_manifest(InfraAppName("cleanup-untagged"))
    assert updated_result == updated_manifest

    # list all apps
    result = await execute("apps list", str)
    assert result == ["cleanup-untagged"]

    # uninstall the app
    await execute("apps uninstall cleanup-untagged", str)
    result = await execute("apps list", str)
    assert result == []


@pytest.mark.asyncio
<<<<<<< HEAD
async def test_graph(cli: CLI, graph_manager: GraphManager, tmp_directory: str) -> None:
    T = TypeVar("T")

    await graph_manager.delete(GraphName("graphtest2"))
    await graph_manager.delete(GraphName("graphtest_import"))

    async def execute(cmd: str, _: Type[T]) -> List[T]:
        result = await cli.execute_cli_command(cmd, stream.list)
        return cast(List[T], result[0])

    # cleanup everything
    for graph in await graph_manager.list(None):
        await graph_manager.delete(graph)

    # create a graph
    await graph_manager.db_access.create_graph(GraphName("graphtest"))
    await graph_manager.db_access.create_graph(GraphName("ns"))

    # list all graphs
    graphs = await execute("graph list", str)
    assert set(graphs) == {"graphtest", "ns"}

    # list via regex
    graphs = await execute("graph list .*apht.*", str)
    assert set(graphs) == {"graphtest"}

    # copy a graph
    await execute("graph copy graphtest graphtest2", str)
    graph_names = await graph_manager.list(None)
    assert set(graph_names) == {"ns", "graphtest", "graphtest2"}

    # copy to the existing graph without --force
    with pytest.raises(Exception):
        await execute("graph copy graphtest graphtest2", str)

    # copy to the existing graph with --force
    await execute("graph copy graphtest graphtest2 --force", str)
    graph_names = await graph_manager.list(None)
    assert set(graph_names) == {"ns", "graphtest", "graphtest2"}

    # implicitly copy the current graph to the new one
    await execute("graph copy graphtest3", str)
    graph_names = await graph_manager.list(None)
    assert set(graph_names) == {"ns", "graphtest", "graphtest2", "graphtest3"}

    # make a snapshot
    await execute("graph snapshot graphtest foo", str)
    snapshots = await graph_manager.list("snapshot.*")
    assert len(snapshots) == 1
    assert snapshots[0].startswith("snapshot")
    for snapshot in snapshots:
        await graph_manager.delete(GraphName(snapshot))

    # delete a graph
    await execute("graph delete graphtest2", str)
    graph_names = await graph_manager.list(None)
    assert set(graph_names) == {"ns", "graphtest", "graphtest3"}

    dump = os.path.join(tmp_directory, "dump")

    async def move_dump(res: Stream) -> None:
        async with res.stream() as streamer:
            async for s in streamer:
                os.rename(s, dump)

    # graph export works
    await cli.execute_cli_command("graph export graphtest dump", move_dump)

    ctx = CLIContext(uploaded_files={"dump": dump})

    # graph import works too
    await cli.execute_cli_command("graph import graphtest_import graphtest.backup", stream.list, ctx)
    assert await graph_manager.list(GraphName("graphtest_import")) == [GraphName("graphtest_import")]

    # clean up
    await graph_manager.delete(GraphName("graphtest3"))
    await graph_manager.delete(GraphName("graphtest_import"))
=======
async def test_user(cli: CLI) -> None:
    async def execute(cmd: str) -> List[JsonElement]:
        all_results = await cli.execute_cli_command(cmd, stream.list)
        return all_results[0]  # type: ignore

    # remove all existing users
    await cli.dependencies.config_handler.delete_config(UsersConfigId)

    # create new user
    result = await execute('user add john@test.de --fullname "John Doe" --password test --role test')
    assert result == [{"email": "john@test.de", "fullname": "John Doe", "roles": ["test"]}]

    # get user
    result = await execute("user show john@test.de")
    assert result == [{"email": "john@test.de", "fullname": "John Doe", "roles": ["test"]}]

    # add role to user
    result = await execute("user role add john@test.de test2")
    roles = set(result[0]["roles"])  # type: ignore
    assert roles == {"test", "test2"}

    # remove role from user
    result = await execute("user role delete john@test.de test2")
    assert result == [{"email": "john@test.de", "fullname": "John Doe", "roles": ["test"]}]

    # Change password
    result = await execute("user password john@test.de bombproof")
    assert result == ["Password for john@test.de updated"]

    # create another user
    result = await execute('user add jane@test.de --fullname "Jane Doe" --password test --role admin')
    assert result == [{"email": "jane@test.de", "fullname": "Jane Doe", "roles": ["admin"]}]

    # list users
    result = await execute("user list")
    assert result == ["john@test.de", "jane@test.de"]

    # delete user
    result = await execute("user delete john@test.de")
    assert result == ["User john@test.de deleted"]

    # list users
    result = await execute("user list")
    assert result == ["jane@test.de"]
>>>>>>> 3dde4f1e
<|MERGE_RESOLUTION|>--- conflicted
+++ resolved
@@ -40,13 +40,10 @@
 from resotocore.user import UsersConfigId
 from resotocore.util import AccessJson, utc_str, utc
 from resotocore.worker_task_queue import WorkerTask
-<<<<<<< HEAD
 from resotocore.ids import InfraAppName, GraphName
 from resotocore.infra_apps.package_manager import PackageManager
 from resotocore.infra_apps.runtime import Runtime
 from resotocore.graph_manager.graph_manager import GraphManager
-=======
->>>>>>> 3dde4f1e
 from tests.resotocore.util_test import not_in_path
 
 
@@ -1148,7 +1145,53 @@
 
 
 @pytest.mark.asyncio
-<<<<<<< HEAD
+async def test_user(cli: CLI) -> None:
+    async def execute(cmd: str) -> List[JsonElement]:
+        all_results = await cli.execute_cli_command(cmd, stream.list)
+        return all_results[0]  # type: ignore
+
+    # remove all existing users
+    await cli.dependencies.config_handler.delete_config(UsersConfigId)
+
+    # create new user
+    result = await execute('user add john@test.de --fullname "John Doe" --password test --role test')
+    assert result == [{"email": "john@test.de", "fullname": "John Doe", "roles": ["test"]}]
+
+    # get user
+    result = await execute("user show john@test.de")
+    assert result == [{"email": "john@test.de", "fullname": "John Doe", "roles": ["test"]}]
+
+    # add role to user
+    result = await execute("user role add john@test.de test2")
+    roles = set(result[0]["roles"])  # type: ignore
+    assert roles == {"test", "test2"}
+
+    # remove role from user
+    result = await execute("user role delete john@test.de test2")
+    assert result == [{"email": "john@test.de", "fullname": "John Doe", "roles": ["test"]}]
+
+    # Change password
+    result = await execute("user password john@test.de bombproof")
+    assert result == ["Password for john@test.de updated"]
+
+    # create another user
+    result = await execute('user add jane@test.de --fullname "Jane Doe" --password test --role admin')
+    assert result == [{"email": "jane@test.de", "fullname": "Jane Doe", "roles": ["admin"]}]
+
+    # list users
+    result = await execute("user list")
+    assert result == ["john@test.de", "jane@test.de"]
+
+    # delete user
+    result = await execute("user delete john@test.de")
+    assert result == ["User john@test.de deleted"]
+
+    # list users
+    result = await execute("user list")
+    assert result == ["jane@test.de"]
+
+
+@pytest.mark.asyncio
 async def test_graph(cli: CLI, graph_manager: GraphManager, tmp_directory: str) -> None:
     T = TypeVar("T")
 
@@ -1225,50 +1268,4 @@
 
     # clean up
     await graph_manager.delete(GraphName("graphtest3"))
-    await graph_manager.delete(GraphName("graphtest_import"))
-=======
-async def test_user(cli: CLI) -> None:
-    async def execute(cmd: str) -> List[JsonElement]:
-        all_results = await cli.execute_cli_command(cmd, stream.list)
-        return all_results[0]  # type: ignore
-
-    # remove all existing users
-    await cli.dependencies.config_handler.delete_config(UsersConfigId)
-
-    # create new user
-    result = await execute('user add john@test.de --fullname "John Doe" --password test --role test')
-    assert result == [{"email": "john@test.de", "fullname": "John Doe", "roles": ["test"]}]
-
-    # get user
-    result = await execute("user show john@test.de")
-    assert result == [{"email": "john@test.de", "fullname": "John Doe", "roles": ["test"]}]
-
-    # add role to user
-    result = await execute("user role add john@test.de test2")
-    roles = set(result[0]["roles"])  # type: ignore
-    assert roles == {"test", "test2"}
-
-    # remove role from user
-    result = await execute("user role delete john@test.de test2")
-    assert result == [{"email": "john@test.de", "fullname": "John Doe", "roles": ["test"]}]
-
-    # Change password
-    result = await execute("user password john@test.de bombproof")
-    assert result == ["Password for john@test.de updated"]
-
-    # create another user
-    result = await execute('user add jane@test.de --fullname "Jane Doe" --password test --role admin')
-    assert result == [{"email": "jane@test.de", "fullname": "Jane Doe", "roles": ["admin"]}]
-
-    # list users
-    result = await execute("user list")
-    assert result == ["john@test.de", "jane@test.de"]
-
-    # delete user
-    result = await execute("user delete john@test.de")
-    assert result == ["User john@test.de deleted"]
-
-    # list users
-    result = await execute("user list")
-    assert result == ["jane@test.de"]
->>>>>>> 3dde4f1e
+    await graph_manager.delete(GraphName("graphtest_import"))