<<<<<<< HEAD
from typing import ClassVar, Dict, Optional, List, Type
=======
from datetime import datetime
from typing import ClassVar, Dict, Optional, List
>>>>>>> 0bad9931

from attr import define, field

from resoto_plugin_gcp.gcp_client import GcpApiSpec
from resoto_plugin_gcp.resources.base import GcpResource, GcpDeprecationStatus, GraphBuilder
from resotolib.baseresources import ModelReference
from resotolib.json_bender import Bender, S, Bend, ForallBend
from resotolib.types import Json


@define(eq=False, slots=False)
class GcpBillingAccount(GcpResource):
    kind: ClassVar[str] = "gcp_billing_account"
    reference_kinds: ClassVar[ModelReference] = {
        "successors": {"default": ["gcp_project_billing_info"]},
    }
    api_spec: ClassVar[GcpApiSpec] = GcpApiSpec(
        service="cloudbilling",
        version="v1",
        accessors=["billingAccounts"],
        action="list",
        request_parameter={},
        request_parameter_in=set(),
        response_path="billingAccounts",
        response_regional_sub_path=None,
    )
    mapping: ClassVar[Dict[str, Bender]] = {
        "id": S("id").or_else(S("name")).or_else(S("selfLink")),
        "tags": S("labels", default={}),
        "name": S("name"),
        "ctime": S("creationTimestamp"),
        "description": S("description"),
        "link": S("selfLink"),
        "label_fingerprint": S("labelFingerprint"),
        "deprecation_status": S("deprecated", default={}) >> Bend(GcpDeprecationStatus.mapping),
        "display_name": S("displayName"),
        "master_billing_account": S("masterBillingAccount"),
        "open": S("open"),
    }

    display_name: Optional[str] = field(default=None)
    master_billing_account: Optional[str] = field(default=None)
    open: Optional[bool] = field(default=None)

    def post_process(self, graph_builder: GraphBuilder, source: Json) -> None:
        for info in GcpProjectBillingInfo.collect_resources(graph_builder, name=self.name):
            graph_builder.add_edge(self, node=info)


@define(eq=False, slots=False)
class GcpProjectBillingInfo(GcpResource):
    kind: ClassVar[str] = "gcp_project_billing_info"
    api_spec: ClassVar[GcpApiSpec] = GcpApiSpec(
        service="cloudbilling",
        version="v1",
        accessors=["billingAccounts", "projects"],
        action="list",
        request_parameter={"name": "{name}"},
        request_parameter_in={"name"},
        response_path="projectBillingInfo",
        response_regional_sub_path=None,
    )
    mapping: ClassVar[Dict[str, Bender]] = {
        "id": S("id").or_else(S("name")).or_else(S("selfLink")),
        "tags": S("labels", default={}),
        "name": S("name"),
        "ctime": S("creationTimestamp"),
        "description": S("description"),
        "link": S("selfLink"),
        "label_fingerprint": S("labelFingerprint"),
        "deprecation_status": S("deprecated", default={}) >> Bend(GcpDeprecationStatus.mapping),
        "billing_account_name": S("billingAccountName"),
        "billing_enabled": S("billingEnabled"),
        "project_id": S("projectId"),
    }
    billing_account_name: Optional[str] = field(default=None)
    billing_enabled: Optional[bool] = field(default=None)
    project_id: Optional[str] = field(default=None)


@define(eq=False, slots=False)
class GcpService(GcpResource):
    kind: ClassVar[str] = "gcp_service"
    reference_kinds: ClassVar[ModelReference] = {
        "successors": {"default": ["gcp_sku"]},
    }
    api_spec: ClassVar[GcpApiSpec] = GcpApiSpec(
        service="cloudbilling",
        version="v1",
        accessors=["services"],
        action="list",
        request_parameter={},
        request_parameter_in=set(),
        response_path="services",
        response_regional_sub_path=None,
    )
    mapping: ClassVar[Dict[str, Bender]] = {
<<<<<<< HEAD
        "id": S("serviceId").or_else(S("name")).or_else(S("selfLink")),
=======
        "id": S("serviceId"),
>>>>>>> 0bad9931
        "tags": S("labels", default={}),
        "name": S("name"),
        "ctime": S("creationTimestamp"),
        "description": S("description"),
        "link": S("selfLink"),
        "label_fingerprint": S("labelFingerprint"),
        "deprecation_status": S("deprecated", default={}) >> Bend(GcpDeprecationStatus.mapping),
<<<<<<< HEAD
        "service_business_entity_name": S("businessEntityName"),
        "service_display_name": S("displayName"),
    }

    service_business_entity_name: Optional[str] = field(default=None)
    service_display_name: Optional[str] = field(default=None)
=======
        "business_entity_name": S("businessEntityName"),
        "display_name": S("displayName"),
        "service_id": S("serviceId"),
    }

    business_entity_name: Optional[str] = field(default=None)
    display_name: Optional[str] = field(default=None)
    service_id: Optional[str] = field(default=None)
>>>>>>> 0bad9931

    @classmethod
    def collect(cls: Type[GcpResource], raw: List[Json], builder: GraphBuilder) -> List[GcpResource]:
        # Additional behavior: iterate over list of collected GcpService and for each:
        # - collect related GcpSku
        result = super().collect(raw, builder)
        SERVICES_COLLECT_LIST = [
            "services/6F81-5844-456A",  # Compute Engine
        ]
        service_ids = [service.id for service in result if service.id in SERVICES_COLLECT_LIST]
        for service_id in service_ids:
            builder.submit_work(GcpSku.collect_resources, builder, parent=service_id)

        return result

    def connect_in_graph(self, builder: GraphBuilder, source: Json) -> None:
        for sku in builder.resources_of(GcpSku):
            if sku.name.startswith(self.id):
                builder.add_edge(self, node=sku)


@define(eq=False, slots=False)
class GcpCategory:
    kind: ClassVar[str] = "gcp_category"
    mapping: ClassVar[Dict[str, Bender]] = {
        "resource_family": S("resourceFamily"),
        "resource_group": S("resourceGroup"),
        "service_display_name": S("serviceDisplayName"),
        "usage_type": S("usageType"),
    }
    resource_family: Optional[str] = field(default=None)
    resource_group: Optional[str] = field(default=None)
    service_display_name: Optional[str] = field(default=None)
    usage_type: Optional[str] = field(default=None)


@define(eq=False, slots=False)
class GcpGeoTaxonomy:
    kind: ClassVar[str] = "gcp_geo_taxonomy"
    mapping: ClassVar[Dict[str, Bender]] = {"regions": S("regions", default=[]), "type": S("type")}
    regions: List[str] = field(factory=list)
    type: Optional[str] = field(default=None)


@define(eq=False, slots=False)
class GcpAggregationInfo:
    kind: ClassVar[str] = "gcp_aggregation_info"
    mapping: ClassVar[Dict[str, Bender]] = {
        "aggregation_count": S("aggregationCount"),
        "aggregation_interval": S("aggregationInterval"),
        "aggregation_level": S("aggregationLevel"),
    }
    aggregation_count: Optional[int] = field(default=None)
    aggregation_interval: Optional[str] = field(default=None)
    aggregation_level: Optional[str] = field(default=None)


@define(eq=False, slots=False)
class GcpMoney:
    kind: ClassVar[str] = "gcp_money"
    mapping: ClassVar[Dict[str, Bender]] = {
        "currency_code": S("currencyCode"),
        "nanos": S("nanos"),
        "units": S("units"),
    }
    currency_code: Optional[str] = field(default=None)
    nanos: Optional[int] = field(default=None)
    units: Optional[str] = field(default=None)


@define(eq=False, slots=False)
class GcpTierRate:
    kind: ClassVar[str] = "gcp_tier_rate"
    mapping: ClassVar[Dict[str, Bender]] = {
        "start_usage_amount": S("startUsageAmount"),
        "unit_price": S("unitPrice", default={}) >> Bend(GcpMoney.mapping),
    }
    start_usage_amount: Optional[float] = field(default=None)
    unit_price: Optional[GcpMoney] = field(default=None)


@define(eq=False, slots=False)
class GcpPricingExpression:
    kind: ClassVar[str] = "gcp_pricing_expression"
    mapping: ClassVar[Dict[str, Bender]] = {
        "base_unit": S("baseUnit"),
        "base_unit_conversion_factor": S("baseUnitConversionFactor"),
        "base_unit_description": S("baseUnitDescription"),
        "display_quantity": S("displayQuantity"),
        "tiered_rates": S("tieredRates", default=[]) >> ForallBend(GcpTierRate.mapping),
        "usage_unit": S("usageUnit"),
        "usage_unit_description": S("usageUnitDescription"),
    }
    base_unit: Optional[str] = field(default=None)
    base_unit_conversion_factor: Optional[float] = field(default=None)
    base_unit_description: Optional[str] = field(default=None)
    display_quantity: Optional[float] = field(default=None)
    tiered_rates: List[GcpTierRate] = field(factory=list)
    usage_unit: Optional[str] = field(default=None)
    usage_unit_description: Optional[str] = field(default=None)


@define(eq=False, slots=False)
class GcpPricingInfo:
    kind: ClassVar[str] = "gcp_pricing_info"
    mapping: ClassVar[Dict[str, Bender]] = {
        "aggregation_info": S("aggregationInfo", default={}) >> Bend(GcpAggregationInfo.mapping),
        "currency_conversion_rate": S("currencyConversionRate"),
        "effective_time": S("effectiveTime"),
        "pricing_expression": S("pricingExpression", default={}) >> Bend(GcpPricingExpression.mapping),
        "summary": S("summary"),
    }
    aggregation_info: Optional[GcpAggregationInfo] = field(default=None)
    currency_conversion_rate: Optional[float] = field(default=None)
    effective_time: Optional[datetime] = field(default=None)
    pricing_expression: Optional[GcpPricingExpression] = field(default=None)
    summary: Optional[str] = field(default=None)


@define(eq=False, slots=False)
class GcpSku(GcpResource):
    kind: ClassVar[str] = "gcp_sku"
    api_spec: ClassVar[GcpApiSpec] = GcpApiSpec(
        service="cloudbilling",
        version="v1",
        accessors=["services", "skus"],
        action="list",
        request_parameter={"parent": "{parent}"},
        request_parameter_in={"parent"},
        response_path="skus",
        response_regional_sub_path=None,
    )
    mapping: ClassVar[Dict[str, Bender]] = {
        "id": S("skuId"),
        "tags": S("labels", default={}),
        "name": S("name"),
        "ctime": S("creationTimestamp"),
        "description": S("description"),
        "link": S("selfLink"),
        "label_fingerprint": S("labelFingerprint"),
        "deprecation_status": S("deprecated", default={}) >> Bend(GcpDeprecationStatus.mapping),
        "category": S("category", default={}) >> Bend(GcpCategory.mapping),
        "geo_taxonomy": S("geoTaxonomy", default={}) >> Bend(GcpGeoTaxonomy.mapping),
        "pricing_info": S("pricingInfo", default=[]) >> ForallBend(GcpPricingInfo.mapping),
        "service_provider_name": S("serviceProviderName"),
        "service_regions": S("serviceRegions", default=[]),
        "sku_id": S("skuId"),
    }
<<<<<<< HEAD
    sku_category: Optional[GcpCategory] = field(default=None)
    sku_geo_taxonomy: Optional[GcpGeoTaxonomy] = field(default=None)
    sku_pricing_info: List[GcpPricingInfo] = field(factory=list)
    sku_service_provider_name: Optional[str] = field(default=None)
    sku_service_regions: List[str] = field(factory=list)
    usage_unit_nanos: Optional[int] = field(default=None)

    def post_process(self, graph_builder: GraphBuilder, source: Json) -> None:
        self.usage_unit_nanos = -1
        if len(self.sku_pricing_info) > 0:
            tiered_rates = self.sku_pricing_info[0].pricing_expression.tiered_rates
            cost = -1
            if len(tiered_rates) == 1:
                cost = tiered_rates[0].unit_price.nanos
            else:
                for tiered_rate in tiered_rates:
                    if tiered_rate.start_usage_amount > 0:
                        cost = tiered_rate.unit_price.nanos
                        break
            if cost > -1:
                self.usage_unit_nanos = cost
=======
    category: Optional[GcpCategory] = field(default=None)
    geo_taxonomy: Optional[GcpGeoTaxonomy] = field(default=None)
    pricing_info: Optional[List[GcpPricingInfo]] = field(default=None)
    service_provider_name: Optional[str] = field(default=None)
    service_regions: Optional[List[str]] = field(default=None)
    sku_id: Optional[str] = field(default=None)
>>>>>>> 0bad9931


resources = [GcpBillingAccount, GcpService]<|MERGE_RESOLUTION|>--- conflicted
+++ resolved
@@ -1,9 +1,4 @@
-<<<<<<< HEAD
 from typing import ClassVar, Dict, Optional, List, Type
-=======
-from datetime import datetime
-from typing import ClassVar, Dict, Optional, List
->>>>>>> 0bad9931
 
 from attr import define, field
 
@@ -101,35 +96,20 @@
         response_regional_sub_path=None,
     )
     mapping: ClassVar[Dict[str, Bender]] = {
-<<<<<<< HEAD
-        "id": S("serviceId").or_else(S("name")).or_else(S("selfLink")),
-=======
         "id": S("serviceId"),
->>>>>>> 0bad9931
-        "tags": S("labels", default={}),
-        "name": S("name"),
-        "ctime": S("creationTimestamp"),
-        "description": S("description"),
-        "link": S("selfLink"),
-        "label_fingerprint": S("labelFingerprint"),
-        "deprecation_status": S("deprecated", default={}) >> Bend(GcpDeprecationStatus.mapping),
-<<<<<<< HEAD
-        "service_business_entity_name": S("businessEntityName"),
-        "service_display_name": S("displayName"),
-    }
-
-    service_business_entity_name: Optional[str] = field(default=None)
-    service_display_name: Optional[str] = field(default=None)
-=======
+        "tags": S("labels", default={}),
+        "name": S("name"),
+        "ctime": S("creationTimestamp"),
+        "description": S("description"),
+        "link": S("selfLink"),
+        "label_fingerprint": S("labelFingerprint"),
+        "deprecation_status": S("deprecated", default={}) >> Bend(GcpDeprecationStatus.mapping),
         "business_entity_name": S("businessEntityName"),
         "display_name": S("displayName"),
-        "service_id": S("serviceId"),
     }
 
     business_entity_name: Optional[str] = field(default=None)
     display_name: Optional[str] = field(default=None)
-    service_id: Optional[str] = field(default=None)
->>>>>>> 0bad9931
 
     @classmethod
     def collect(cls: Type[GcpResource], raw: List[Json], builder: GraphBuilder) -> List[GcpResource]:
@@ -278,18 +258,17 @@
         "service_regions": S("serviceRegions", default=[]),
         "sku_id": S("skuId"),
     }
-<<<<<<< HEAD
-    sku_category: Optional[GcpCategory] = field(default=None)
-    sku_geo_taxonomy: Optional[GcpGeoTaxonomy] = field(default=None)
-    sku_pricing_info: List[GcpPricingInfo] = field(factory=list)
-    sku_service_provider_name: Optional[str] = field(default=None)
-    sku_service_regions: List[str] = field(factory=list)
+    category: Optional[GcpCategory] = field(default=None)
+    geo_taxonomy: Optional[GcpGeoTaxonomy] = field(default=None)
+    pricing_info: List[GcpPricingInfo] = field(factory=list)
+    service_provider_name: Optional[str] = field(default=None)
+    service_regions: List[str] = field(factory=list)
     usage_unit_nanos: Optional[int] = field(default=None)
 
     def post_process(self, graph_builder: GraphBuilder, source: Json) -> None:
         self.usage_unit_nanos = -1
-        if len(self.sku_pricing_info) > 0:
-            tiered_rates = self.sku_pricing_info[0].pricing_expression.tiered_rates
+        if len(self.pricing_info) > 0:
+            tiered_rates = self.pricing_info[0].pricing_expression.tiered_rates
             cost = -1
             if len(tiered_rates) == 1:
                 cost = tiered_rates[0].unit_price.nanos
@@ -300,14 +279,6 @@
                         break
             if cost > -1:
                 self.usage_unit_nanos = cost
-=======
-    category: Optional[GcpCategory] = field(default=None)
-    geo_taxonomy: Optional[GcpGeoTaxonomy] = field(default=None)
-    pricing_info: Optional[List[GcpPricingInfo]] = field(default=None)
-    service_provider_name: Optional[str] = field(default=None)
-    service_regions: Optional[List[str]] = field(default=None)
-    sku_id: Optional[str] = field(default=None)
->>>>>>> 0bad9931
 
 
 resources = [GcpBillingAccount, GcpService]