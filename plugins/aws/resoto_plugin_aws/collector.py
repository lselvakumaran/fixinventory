import concurrent
import logging
from concurrent.futures import ThreadPoolExecutor, Future
from typing import List, Type, Any

from boto3.exceptions import Boto3Error
from botocore.exceptions import ClientError

from resoto_plugin_aws.aws_client import AwsClient
from resoto_plugin_aws.config import AwsConfig
<<<<<<< HEAD
from resoto_plugin_aws.resource import iam, ec2, route53, elbv2, autoscaling, s3, eks
=======
from resoto_plugin_aws.resource import iam, ec2, route53, elbv2, autoscaling, s3, cloudwatch, cloudformation
>>>>>>> a8e3addf
from resoto_plugin_aws.resource.base import AwsRegion, AwsAccount, AwsResource, GraphBuilder, AwsApiSpec
from resotolib.baseresources import Cloud, EdgeType
from resotolib.graph import Graph

log = logging.getLogger("resoto.plugins.aws")


global_resources: List[Type[AwsResource]] = iam.resources + route53.resources + ec2.global_resources + s3.resources
<<<<<<< HEAD
regional_resources: List[Type[AwsResource]] = ec2.resources + elbv2.resources + autoscaling.resources + eks.resources
=======
regional_resources: List[Type[AwsResource]] = (
    ec2.resources + elbv2.resources + autoscaling.resources + cloudwatch.resources + cloudformation.resources
)
>>>>>>> a8e3addf
all_resources: List[Type[AwsResource]] = global_resources + regional_resources


class AwsAccountCollector:
    def __init__(self, config: AwsConfig, cloud: Cloud, account: AwsAccount, regions: List[str]) -> None:
        self.config = config
        self.cloud = cloud
        self.account = account
        self.global_region = AwsRegion("us-east-1", {}, name="global", account=account)
        self.regions = [AwsRegion(region, {}, account=account) for region in regions]
        self.graph = Graph(root=self.account)
        self.client = AwsClient(config, account.id, account.role)

    @staticmethod
    def collect_resource(resource: Type[AwsResource], spec: AwsApiSpec, builder: GraphBuilder) -> None:
        log.debug(f"Collecting {resource.__name__} in region {builder.region.name}")
        try:
            kwargs = spec.parameter or {}
            items = builder.client.list(spec.service, spec.api_action, spec.result_property, **kwargs)
            resource.collect(items, builder)
        except Boto3Error as e:
            log.error(f"Error while collecting {resource.__name__} in region {builder.region.name}: {e}")
            raise

    def collect(self) -> None:
        def wait_for_futures(fs: List[Future[Any]]) -> None:
            # wait until all futures are complete
            for future in concurrent.futures.as_completed(fs):
                try:
                    future.result()
                except Exception as ex:
                    log.exception(f"Unhandled exception in account {self.account.name}: {ex}")
                    raise
            fs.clear()

        with ThreadPoolExecutor(
            max_workers=self.config.region_pool_size, thread_name_prefix=f"aws_{self.account.id}"
        ) as executor:
            # collect all resources as parallel as possible
            futures: List[Future[None]] = [executor.submit(self.update_account)]

            # all global resources
            builder = GraphBuilder(self.graph, self.cloud, self.account, self.global_region, self.client)
            for resource in global_resources:
                if (spec := resource.api_spec) and self.config.should_collect(resource.kind):
                    futures.append(executor.submit(self.collect_resource, resource, spec, builder))
            wait_for_futures(futures)

            # all regional resources for all configured regions
            for region in self.regions:
                region_builder = builder.for_region(region)
                for resource in regional_resources:
                    if (spec := resource.api_spec) and self.config.should_collect(resource.kind):
                        futures.append(executor.submit(self.collect_resource, resource, spec, region_builder))
            wait_for_futures(futures)

            # connect account to all regions
            for region in self.regions:
                builder.add_edge(self.account, EdgeType.default, node=region)

            # connect nodes as parallel as possible
            for idx, (node, data) in enumerate(list(self.graph.nodes(data=True))):
                if isinstance(node, AwsResource):
                    if rg := node.region():
                        builder.add_edge(rg, EdgeType.default, node=node)
                    futures.append(executor.submit(node.connect_in_graph, builder, data.get("source", {})))
                    if idx % 100 == 0:  # only spawn 100 futures at a time
                        wait_for_futures(futures)
                else:
                    raise Exception("Only AWS resources expected")

            # wait for all futures to finish
            wait_for_futures(futures)

    def update_account(self) -> None:
        # account alias
        try:
            if account_aliases := self.client.list("iam", "list_account_aliases", "AccountAliases"):
                self.account.name = self.account.account_alias = account_aliases[0]
        except ClientError as e:
            log.debug(f"Could not get account aliases: {e}")

        log.info(f"Collecting AWS IAM Account Summary in account {self.account.dname}")
        sm = self.client.get("iam", "get_account_summary", "SummaryMap") or {}
        self.account.users = int(sm.get("Users", 0))
        self.account.groups = int(sm.get("Groups", 0))
        self.account.account_mfa_enabled = int(sm.get("AccountMFAEnabled", 0))
        self.account.account_access_keys_present = int(sm.get("AccountAccessKeysPresent", 0))
        self.account.account_signing_certificates_present = int(sm.get("AccountSigningCertificatesPresent", 0))
        self.account.mfa_devices = int(sm.get("MFADevices", 0))
        self.account.mfa_devices_in_use = int(sm.get("MFADevicesInUse", 0))
        self.account.policies = int(sm.get("Policies", 0))
        self.account.policy_versions_in_use = int(sm.get("PolicyVersionsInUse", 0))
        self.account.global_endpoint_token_version = int(sm.get("GlobalEndpointTokenVersion", 0))
        self.account.server_certificates = int(sm.get("ServerCertificates", 0))

        # boto will fail, when there is no Custom PasswordPolicy defined (only AWS Default). This is intended behaviour.
        try:
            app = self.client.get("iam", "get_account_password_policy", "PasswordPolicy") or {}
            self.account.minimum_password_length = int(app.get("MinimumPasswordLength", 0))
            self.account.require_symbols = bool(app.get("RequireSymbols", None))
            self.account.require_numbers = bool(app.get("RequireNumbers", None))
            self.account.require_uppercase_characters = bool(app.get("RequireUppercaseCharacters", None))
            self.account.require_lowercase_characters = bool(app.get("RequireLowercaseCharacters", None))
            self.account.allow_users_to_change_password = bool(app.get("AllowUsersToChangePassword", None))
            self.account.expire_passwords = bool(app.get("ExpirePasswords", None))
            self.account.max_password_age = int(app.get("MaxPasswordAge", 0))
            self.account.password_reuse_prevention = int(app.get("PasswordReusePrevention", 0))
            self.account.hard_expiry = bool(app.get("HardExpiry", None))
        except Boto3Error:
            log.debug(f"The Password Policy for account {self.account.dname} cannot be found.")<|MERGE_RESOLUTION|>--- conflicted
+++ resolved
@@ -8,11 +8,7 @@
 
 from resoto_plugin_aws.aws_client import AwsClient
 from resoto_plugin_aws.config import AwsConfig
-<<<<<<< HEAD
-from resoto_plugin_aws.resource import iam, ec2, route53, elbv2, autoscaling, s3, eks
-=======
-from resoto_plugin_aws.resource import iam, ec2, route53, elbv2, autoscaling, s3, cloudwatch, cloudformation
->>>>>>> a8e3addf
+from resoto_plugin_aws.resource import iam, ec2, route53, elbv2, autoscaling, s3, cloudwatch, cloudformation, eks
 from resoto_plugin_aws.resource.base import AwsRegion, AwsAccount, AwsResource, GraphBuilder, AwsApiSpec
 from resotolib.baseresources import Cloud, EdgeType
 from resotolib.graph import Graph
@@ -21,13 +17,9 @@
 
 
 global_resources: List[Type[AwsResource]] = iam.resources + route53.resources + ec2.global_resources + s3.resources
-<<<<<<< HEAD
-regional_resources: List[Type[AwsResource]] = ec2.resources + elbv2.resources + autoscaling.resources + eks.resources
-=======
 regional_resources: List[Type[AwsResource]] = (
-    ec2.resources + elbv2.resources + autoscaling.resources + cloudwatch.resources + cloudformation.resources
+    ec2.resources + elbv2.resources + autoscaling.resources + cloudwatch.resources + cloudformation.resources + eks.resources
 )
->>>>>>> a8e3addf
 all_resources: List[Type[AwsResource]] = global_resources + regional_resources
 
 
