--- conflicted
+++ resolved
@@ -6,22 +6,11 @@
 from functools import lru_cache
 from pprint import pformat
 from threading import Lock
-<<<<<<< HEAD
-from collections.abc import Mapping
-from resotolib.config import Config
-from resotolib.graph import Graph
-from resotolib.baseresources import EdgeType, InstanceStatus
-from resotolib.utils import make_valid_timestamp, chunks, rrdata_as_dict
-from .utils import aws_session, paginate, arn_partition, tags_as_dict
-from .resources import *
-from prometheus_client import Summary, Counter
-=======
 from typing import Tuple, Callable, Pattern
 
 import botocore.exceptions
 import urllib3
 from botocore.client import BaseClient
->>>>>>> 642de1ac
 from pkg_resources import resource_filename
 from retrying import retry
 
