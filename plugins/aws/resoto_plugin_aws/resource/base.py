from __future__ import annotations

import logging
from abc import ABC
<<<<<<< HEAD
from concurrent.futures import Future
from datetime import datetime, timezone
from functools import lru_cache
from typing import Any, Callable, ClassVar, Dict, Iterator, List, Optional, Type, TypeVar
=======
from collections import defaultdict, deque
from concurrent.futures import Executor, Future
from datetime import datetime, timezone, timedelta
from functools import lru_cache, reduce
from threading import Event, Lock
from typing import Any, Callable, ClassVar, Deque, Dict, Iterator, List, Optional, Tuple, Type, TypeVar
from math import ceil
>>>>>>> 754f2ec0

from attr import evolve
from attrs import define
from boto3.exceptions import Boto3Error
from resotolib.utils import utc

from resoto_plugin_aws.aws_client import AwsClient
from resoto_plugin_aws.configuration import AwsConfig
from resoto_plugin_aws.resource.pricing import AwsPricingPrice
from resoto_plugin_aws.utils import arn_partition
from resotolib.baseresources import (
    BaseAccount,
    BaseRegion,
    BaseResource,
    BaseVolumeType,
    Cloud,
    EdgeType,
    ModelReference,
)
from resotolib.config import Config, current_config
from resotolib.core.actions import CoreFeedback
from resotolib.graph import ByNodeId, BySearchCriteria, EdgeKey, Graph, NodeSelector
from resotolib.json import from_json
from resotolib.json_bender import Bender, bend
from resotolib.lock import RWLock
from resotolib.proc import set_thread_name
from resotolib.threading import ExecutorQueue
from resotolib.types import Json

log = logging.getLogger("resoto.plugins.aws")


def get_client(config: Config, resource: BaseResource) -> AwsClient:
    account = resource.account()
    assert isinstance(account, AwsAccount)
    return AwsClient(config.aws, account.id, role=account.role, profile=account.profile, region=resource.region().id)


T = TypeVar("T")


def parse_json(json: Json, clazz: Type[T], builder: GraphBuilder) -> Optional[T]:
    """
    Use this method to parse json into a class. If the json can not be parsed, the error is reported to the core.
    Based on configuration, either the exception is raised or None is returned.
    :param json: the json to parse.
    :param clazz: the class to parse into.
    :param builder:  the graph builder.
    :return: The parsed object or None.
    """
    try:
        return from_json(json, clazz)
    except Exception as e:
        # report and log the error
        builder.core_feedback.error(f"Failed to parse json into {clazz.__name__}: {e}. Source: {json}", log)
        # based on the strict flag, either raise the exception or return None
        if builder.config.discard_account_on_resource_error:
            raise
        return None


@define
class AwsApiSpec:
    """
    Specifications for the AWS API to call and the expected response.
    """

    service: str
    api_action: str
    result_property: Optional[str] = None
    parameter: Optional[Dict[str, Any]] = None
    expected_errors: Optional[List[str]] = None
    override_iam_permission: Optional[str] = None  # only set if the permission can not be derived

    def iam_permission(self) -> str:
        if self.override_iam_permission:
            return self.override_iam_permission
        else:
            action = "".join(word.title() for word in self.api_action.split("-"))
            return f"{self.service}:{action}"


@define(eq=False, slots=False)
class AwsResource(BaseResource, ABC):
    """
    Base class for all AWS resources.
    Override kind, mapping and api_spec for every resource that is collected in AWS.
    """

    # The name of the kind of all resources. Needs to be globally unique.
    kind: ClassVar[str] = "aws_resource"
    # The mapping to transform the incoming API json into the internal representation.
    mapping: ClassVar[Dict[str, Bender]] = {}
    # Which API to call and what to expect in the result.
    api_spec: ClassVar[Optional[AwsApiSpec]] = None

    # The AWS specific identifier of the resource. Not available for all resources.
    arn: Optional[str] = None

    def update_resource_tag(self, client: AwsClient, key: str, value: str) -> bool:
        return False

    def delete_resource_tag(self, client: AwsClient, key: str) -> bool:
        return False

    def delete_resource(self, client: AwsClient, graph: Graph) -> bool:
        log.info(f"Delete not implemented for {self.kind}.")
        return False

    # legacy interface
    def update_tag(self, key: str, value: str) -> bool:
        return self.update_resource_tag(get_client(current_config(), self), key, value)

    # legacy interface
    def delete_tag(self, key: str) -> bool:
        return self.delete_resource_tag(get_client(current_config(), self), key)

    # legacy interface
    def delete(self, graph: Graph) -> bool:
        return self.delete_resource(get_client(current_config(), self), graph)

    @classmethod
    def service_name(cls) -> Optional[str]:
        """
        By default, every resource has an api_spec and the service name is derived from it.
        For resources with custom handling, you need to override this method and define the service name explicitly.
        """
        return cls.api_spec.service if cls.api_spec else None

    def set_arn(
        self,
        builder: GraphBuilder,
        region: Optional[str] = None,
        service: Optional[str] = None,
        account: Optional[str] = None,
        resource: str = "",
    ) -> None:
        aws_region = builder.region
        partition = arn_partition(aws_region)
        if region is None:
            region = aws_region.id
        if service is None and self.api_spec:
            service = self.api_spec.service
        if account is None:
            account = builder.account.id
        self.arn = f"arn:{partition}:{service}:{region}:{account}:{resource}"

    @staticmethod
    def id_from_arn(arn: str) -> str:
        if "/" in arn:
            return arn.rsplit("/")[-1]
        return arn.rsplit(":")[-1]

    @classmethod
    def from_api(cls: Type[AwsResourceType], json: Json, builder: GraphBuilder) -> Optional[AwsResourceType]:
        mapped = bend(cls.mapping, json)
        return parse_json(mapped, cls, builder)

    @classmethod
    def collect_resources(cls: Type[AwsResource], builder: GraphBuilder) -> None:
        # Default behavior: in case the class has an ApiSpec, call the api and call collect.
        log.debug(f"Collecting {cls.__name__} in region {builder.region.name}")
        if spec := cls.api_spec:
            try:
                kwargs = spec.parameter or {}
                items = builder.client.list(
                    aws_service=spec.service,
                    action=spec.api_action,
                    result_name=spec.result_property,
                    expected_errors=spec.expected_errors,
                    **kwargs,
                )
                cls.collect(items, builder)
                if builder.config.collect_usage_metrics:
                    cls.collect_usage_metrics(builder)
            except Boto3Error as e:
                msg = f"Error while collecting {cls.__name__} in region {builder.region.name}: {e}"
                builder.core_feedback.error(msg, log)
                raise
            except Exception as e:
                msg = f"Error while collecting {cls.__name__} in region {builder.region.name}: {e}"
                builder.core_feedback.info(msg, log)
                raise

    @classmethod
    def collect(cls: Type[AwsResource], json: List[Json], builder: GraphBuilder) -> None:
        # Default behavior: iterate over json snippets and for each:
        # - bend the json
        # - transform the result into a resource
        # - add the resource to the graph
        # In case additional work needs to be done, override this method.
        for js in json:
            if instance := cls.from_api(js, builder):
                builder.add_node(instance, js)

    @classmethod
    def collect_usage_metrics(cls: Type[AwsResource], builder: GraphBuilder) -> None:
        # Default behavior: do nothing
        pass

    @classmethod
    def called_collect_apis(cls) -> List[AwsApiSpec]:
        # The default implementation will return the defined api_spec if defined, otherwise an empty list.
        # In case your resource needs more than this api call, please override this method and return the proper list.
        if spec := cls.api_spec:
            return [spec]
        else:
            return []

    @classmethod
    def called_mutator_apis(cls) -> List[AwsApiSpec]:
        return []

    def connect_in_graph(self, builder: GraphBuilder, source: Json) -> None:
        # Default behavior: add resource to the namespace
        pass

    def __str__(self) -> str:
        return f"{self.kind}:{self.name}"


AwsResourceType = TypeVar("AwsResourceType", bound=AwsResource)


# derived from https://docs.aws.amazon.com/AWSCloudFormation/latest/UserGuide/aws-template-resource-type-ref.html
@define(eq=False)
class AwsAccount(BaseAccount, AwsResource):
    kind: ClassVar[str] = "aws_account"
    reference_kinds: ClassVar[ModelReference] = {"successors": {"default": ["aws_region"]}}

    account_alias: Optional[str] = ""
    role: Optional[str] = None
    profile: Optional[str] = None
    partition: str = "aws"
    users: Optional[int] = 0
    groups: Optional[int] = 0
    account_mfa_enabled: Optional[int] = 0
    account_access_keys_present: Optional[int] = 0
    account_signing_certificates_present: Optional[int] = 0
    mfa_devices: Optional[int] = 0
    mfa_devices_in_use: Optional[int] = 0
    policies: Optional[int] = 0
    policy_versions_in_use: Optional[int] = 0
    global_endpoint_token_version: Optional[int] = 0
    server_certificates: Optional[int] = 0
    minimum_password_length: Optional[int] = None
    require_symbols: Optional[bool] = None
    require_numbers: Optional[bool] = None
    require_uppercase_characters: Optional[bool] = None
    require_lowercase_characters: Optional[bool] = None
    allow_users_to_change_password: Optional[bool] = None
    expire_passwords: Optional[bool] = None
    max_password_age: Optional[int] = 0
    password_reuse_prevention: Optional[int] = 0
    hard_expiry: Optional[bool] = None


default_ctime = datetime(2006, 3, 19, tzinfo=timezone.utc)  # AWS public launch date


@define(eq=False)
class AwsRegion(BaseRegion, AwsResource):
    kind: ClassVar[str] = "aws_region"
    reference_kinds: ClassVar[ModelReference] = {
        "successors": {
            "default": [
                "aws_vpc_peering_connection",
                "aws_vpc_endpoint",
                "aws_vpc",
                "aws_service_quota",
                "aws_s3_bucket",
                "aws_rds_instance",
                "aws_iam_server_certificate",
                "aws_iam_role",
                "aws_iam_policy",
                "aws_iam_instance_profile",
                "aws_iam_group",
                "aws_elb",
                "aws_eks_cluster",
                "aws_ec2_volume_type",
                "aws_ec2_volume",
                "aws_iam_user",
                "aws_ec2_subnet",
                "aws_ec2_snapshot",
                "aws_ec2_security_group",
                "aws_ec2_route_table",
                "aws_ec2_network_interface",
                "aws_ec2_network_acl",
                "aws_ec2_nat_gateway",
                "aws_ec2_keypair",
                "aws_ec2_internet_gateway",
                "aws_ec2_instance_type",
                "aws_ec2_instance",
                "aws_ec2_elastic_ip",
                "aws_cloudwatch_alarm",
                "aws_cloudformation_stack",
                "aws_cloudformation_stack_set",
                "aws_autoscaling_group",
                "aws_alb_target_group",
                "aws_alb",
            ]
        }
    }
    ctime: Optional[datetime] = default_ctime


@define(eq=False, slots=False)
class AwsEc2VolumeType(AwsResource, BaseVolumeType):
    kind: ClassVar[str] = "aws_ec2_volume_type"


class GraphBuilder:
    def __init__(
        self,
        graph: Graph,
        cloud: Cloud,
        account: AwsAccount,
        region: AwsRegion,
        client: AwsClient,
        executor: ExecutorQueue,
        core_feedback: CoreFeedback,
        global_instance_types: Optional[Dict[str, Any]] = None,
        graph_nodes_access: Optional[RWLock] = None,
        graph_edges_access: Optional[RWLock] = None,
        last_run: Optional[datetime] = None,
    ) -> None:
        self.graph = graph
        self.cloud = cloud
        self.account = account
        self.region = region
        self.client = client
        self.executor = executor
        self.name = f"AWS:{account.name}:{region.name}"
        self.global_instance_types: Dict[str, Any] = global_instance_types if global_instance_types is not None else {}
        self.core_feedback = core_feedback
        self.graph_nodes_access = graph_nodes_access or RWLock()
        self.graph_edges_access = graph_edges_access or RWLock()
        self.last_run_started_at = last_run
        self.created_at = utc()

        if self.last_run_started_at:
            now = utc()
            start = self.last_run_started_at
            delta = now - start
            # AWS requires period to be a muliple of 60, ceil because we want to overlap when in doubt
            delta = timedelta(seconds=ceil(delta.seconds / 60) * 60)
            min_delta = max(delta, timedelta(seconds=600))
            # in case the last collection happened too quickly, raise the metrics timedelta to 600s,
            # otherwise we get no results from AWS
            if min_delta != delta:
                start = now - min_delta
                delta = min_delta
        else:
            now = utc()
            delta = timedelta(hours=1)
            start = now - delta

        self.metrics_start = start
        self.metrics_delta = delta

    def submit_work(self, service: str, fn: Callable[..., T], *args: Any, **kwargs: Any) -> Future[T]:
        """
        Use this method for work that can be done in parallel.
        Note: the executor pool is shared between all regions and only allows the configured number of tasks per key.
              Key: RegionId:Service in the same region and the same service start only the configured number of tasks
        """

        def fn_wrapper() -> T:
            set_thread_name(f"aws_{self.account.id}_{self.region.id}_{service}")
            return fn(*args, **kwargs)

        return self.executor.submit_work(self.region.id + ":" + service, fn_wrapper)

    @property
    def config(self) -> AwsConfig:
        return self.client.config

    def node(self, clazz: Optional[Type[AwsResourceType]] = None, **node: Any) -> Optional[AwsResourceType]:
        if isinstance(nd := node.get("node"), AwsResource):
            return nd  # type: ignore
        with self.graph_nodes_access.read_access:
            for n in self.graph:
                is_clazz = isinstance(n, clazz) if clazz else True
                if is_clazz and all(getattr(n, k, None) == v for k, v in node.items()):
                    return n  # type: ignore
        return None

    def nodes(self, clazz: Optional[Type[AwsResourceType]] = None, **node: Any) -> Iterator[AwsResourceType]:
        with self.graph_nodes_access.read_access:
            for n in self.graph:
                is_clazz = isinstance(n, clazz) if clazz else True
                if is_clazz and all(getattr(n, k, None) == v for k, v in node.items()):
                    yield n

    def add_node(
        self, node: AwsResourceType, source: Optional[Json] = None, region: Optional[AwsRegion] = None
    ) -> AwsResourceType:
        """
        Add a node to the graph.
        :param node: the node to add.
        :param source: the source json data.
        :param region: only define the region in case it is different from the region of the graph builder.
        :return: the added node
        """
        log.debug(f"Added node {node.kdname}")
        node._cloud = self.cloud
        node._account = self.account
        node._region = region or self.region
        with self.graph_nodes_access.write_access:
            self.graph.add_node(node, source=source or {})
        return node

    def add_edge(
        self, from_node: BaseResource, edge_type: EdgeType = EdgeType.default, reverse: bool = False, **to_node: Any
    ) -> None:
        to_n = self.node(**to_node)
        if isinstance(from_node, AwsResource) and isinstance(to_n, AwsResource):
            start, end = (to_n, from_node) if reverse else (from_node, to_n)
            with self.graph_edges_access.write_access:
                self.graph.add_edge(start, end, edge_type=edge_type)

    def add_deferred_edge(
        self, from_node: BaseResource, edge_type: EdgeType, to_node: str, reverse: bool = False
    ) -> None:
        node1: NodeSelector = ByNodeId(from_node.chksum)
        node2: NodeSelector = BySearchCriteria(to_node)
        start, end = (node2, node1) if reverse else (node1, node2)
        self.graph.add_deferred_edge(start, end, edge_type)

    def dependant_node(
        self, from_node: BaseResource, reverse: bool = False, delete_same_as_default: bool = False, **to_node: Any
    ) -> None:
        to_n = self.node(**to_node)
        if isinstance(from_node, AwsResource) and isinstance(to_n, AwsResource):
            start, end = (to_n, from_node) if reverse else (from_node, to_n)
            log.debug(f"{self.name}: add edge: {start} -> {end} [default]")
            with self.graph_edges_access.write_access:
                self.graph.add_edge(start, end, edge_type=EdgeType.default)
                if delete_same_as_default:
                    start, end = end, start
                log.debug(f"{self.name}: add edge: {end} -> {start} [delete]")
                self.graph.add_edge(end, start, edge_type=EdgeType.delete)

    def resources_of(self, resource_type: Type[AwsResourceType]) -> List[AwsResourceType]:
        with self.graph_nodes_access.read_access:
            return [n for n in self.graph.nodes if isinstance(n, resource_type)]

    def edges_of(
        self, from_type: Type[AwsResource], to_type: Type[AwsResource], edge_type: EdgeType = EdgeType.default
    ) -> List[EdgeKey]:
        with self.graph_edges_access.read_access:
            return [
                key
                for (from_node, to_node, key) in self.graph.edges
                if isinstance(from_node, from_type) and isinstance(to_node, to_type) and key.edge_type == edge_type
            ]

    @lru_cache(maxsize=None)
    def instance_type(self, region: AwsRegion, instance_type: str) -> Optional[Any]:
        if (it := self.global_instance_types.get(instance_type)) is None:
            return None  # instance type not found

        price = AwsPricingPrice.instance_type_price(self.client.for_region(region.id), instance_type, region.safe_name)
        result = evolve(it, region=region, ondemand_cost=price.on_demand_price_usd if price else None)
        # add this instance type to the graph
        self.add_node(result, region=region)
        self.add_edge(region, node=result)
        return result

    @lru_cache(maxsize=None)
    def volume_type(self, volume_type: str) -> Optional[Any]:
        price = AwsPricingPrice.volume_type_price(self.client, volume_type, self.region.safe_name)
        vt = AwsEc2VolumeType(
            id=volume_type,
            name=volume_type,
            volume_type=volume_type,
            ondemand_cost=price.on_demand_price_usd if price else 0,
            region=self.region,
        )
        self.add_node(vt, {})
        return vt

    def for_region(self, region: AwsRegion) -> GraphBuilder:
        return GraphBuilder(
            self.graph,
            self.cloud,
            self.account,
            region,
            self.client.for_region(region.safe_name),
            self.executor,
            self.core_feedback,
            self.global_instance_types,
            self.graph_nodes_access,
            self.graph_edges_access,
            self.last_run_started_at,
        )<|MERGE_RESOLUTION|>--- conflicted
+++ resolved
@@ -2,20 +2,11 @@
 
 import logging
 from abc import ABC
-<<<<<<< HEAD
 from concurrent.futures import Future
-from datetime import datetime, timezone
+from datetime import datetime, timezone, timedelta
 from functools import lru_cache
 from typing import Any, Callable, ClassVar, Dict, Iterator, List, Optional, Type, TypeVar
-=======
-from collections import defaultdict, deque
-from concurrent.futures import Executor, Future
-from datetime import datetime, timezone, timedelta
-from functools import lru_cache, reduce
-from threading import Event, Lock
-from typing import Any, Callable, ClassVar, Deque, Dict, Iterator, List, Optional, Tuple, Type, TypeVar
 from math import ceil
->>>>>>> 754f2ec0
 
 from attr import evolve
 from attrs import define
