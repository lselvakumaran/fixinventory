--- conflicted
+++ resolved
@@ -504,20 +504,6 @@
         return None
 
     def nodes(
-<<<<<<< HEAD
-        self,
-        clazz: Optional[Type[AwsResourceType]] = None,
-        filter: Optional[Callable[[AwsResourceType], bool]] = None,
-        **node: Any,
-    ) -> Iterator[AwsResourceType]:
-        with self.graph_nodes_access.read_access:
-            for n in self.graph:
-                if (
-                    (isinstance(n, clazz) if clazz else True)
-                    and (filter(n) if filter else True)
-                    and all(getattr(n, k, None) == v for k, v in node.items())
-                ):  # noqa
-=======
         self, clazz: Optional[Type[AwsResourceType]] = None, filter: Optional[Callable[[Any], bool]] = None, **node: Any
     ) -> Iterator[AwsResourceType]:
         with self.graph_nodes_access.read_access:
@@ -528,7 +514,6 @@
                     and (filter(n) if filter else True)
                     and all(getattr(n, k, None) == v for k, v in node.items())
                 ):
->>>>>>> bce4ffcb
                     yield n
 
     def add_node(
