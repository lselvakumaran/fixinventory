--- conflicted
+++ resolved
@@ -411,15 +411,7 @@
         # AwsResotoModel("describe-volumes", "Volumes", "Volume", base="BaseVolume", prefix="Ec2"),
         # AwsResotoModel("describe_addresses", "Addresses", "Address", prefix="Ec2"),
         # AwsResotoModel(
-<<<<<<< HEAD
-        #     "describe-instance-types", "InstanceTypes", "InstanceTypeInfo", prefix="Ec2", prop_prefix="reservation_"
-=======
-        #     "describe-instance-types",
-        #     "InstanceTypes",
-        #     "InstanceTypeInfo",
-        #     prefix="Ec2",
-        #     prop_prefix="reservation_",
->>>>>>> 5be3f8f4
+        #     "describe-instance-types",# "InstanceTypes",# "InstanceTypeInfo",# prefix="Ec2",#     prop_prefix="reservation_"
         # ),
         # AwsResotoModel(
         #     "describe_reserved_instances",
@@ -534,22 +526,17 @@
         # ),
     ],
     "s3": [
-<<<<<<< HEAD
-        # AwsResotoModel("list-buckets", "Buckets", "Bucket", prefix="S3", prop_prefix="s3_")
-=======
-        # AwsResotoModel(
-        #     "list-buckets", "Buckets", "Bucket", prefix="S3", prop_prefix="s3_"
+        # AwsResotoModel(#     "list-buckets", "Buckets", "Bucket", prefix="S3", prop_prefix="s3_"
         # )
     ],
     "cloudwatch": [
-        AwsResotoModel(
-            "describe-alarms",
-            "Alarms",
-            "MetricAlarm",
-            prefix="Cloudwatch",
-            prop_prefix="cloudwatch_",
-        )
->>>>>>> 5be3f8f4
+        # AwsResotoModel(
+        #     "describe-alarms",
+        #     "Alarms",
+        #     "MetricAlarm",
+        #     prefix="Cloudwatch",
+        #     prop_prefix="cloudwatch_"
+        # )
     ],
 }
 
