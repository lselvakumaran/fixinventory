--- conflicted
+++ resolved
@@ -30,13 +30,8 @@
     # make sure all threads have been joined
     assert len(threading.enumerate()) == 1
     # ensure the correct number of nodes and edges
-<<<<<<< HEAD
-    assert count_kind(AwsResource) == 162
-    assert len(account_collector.graph.edges) == 404
-=======
     assert count_kind(AwsResource) == 152
     assert len(account_collector.graph.edges) == 388
->>>>>>> de93193c
 
 
 def test_dependencies() -> None:
