from resoto_plugin_aws.collector import AwsAccountCollector
from resoto_plugin_aws.config import AwsConfig
from resoto_plugin_aws.resource.base import AwsAccount, AwsResource
from resotolib.baseresources import Cloud
from test.resources import BotoFileBasedSession


def test_collect() -> None:
    config = AwsConfig("test", "test", "test")
    config.sessions().session_class_factory = BotoFileBasedSession
    account = AwsAccount("123")
    collector = AwsAccountCollector(config, Cloud("aws"), account, ["us-east-1"])
    collector.collect()
    for node in collector.graph.nodes:
        assert isinstance(node, AwsResource)
<<<<<<< HEAD
    assert len(collector.graph.nodes) == 26
    assert len(collector.graph.edges) == 35
=======
    assert len(collector.graph.nodes) == 34
    assert len(collector.graph.edges) == 50
>>>>>>> 0df34325
<|MERGE_RESOLUTION|>--- conflicted
+++ resolved
@@ -13,10 +13,5 @@
     collector.collect()
     for node in collector.graph.nodes:
         assert isinstance(node, AwsResource)
-<<<<<<< HEAD
-    assert len(collector.graph.nodes) == 26
-    assert len(collector.graph.edges) == 35
-=======
-    assert len(collector.graph.nodes) == 34
-    assert len(collector.graph.edges) == 50
->>>>>>> 0df34325
+    assert len(collector.graph.nodes) == 36
+    assert len(collector.graph.edges) == 52