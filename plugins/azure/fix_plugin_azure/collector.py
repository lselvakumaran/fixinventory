--- conflicted
+++ resolved
@@ -41,15 +41,12 @@
     AzurePostgresqlServerType,
     resources as postgresql_resources,
 )
-<<<<<<< HEAD
+from fix_plugin_azure.resource.security import resources as security_resources
+from fix_plugin_azure.resource.sql_server import resources as sql_resources
 from fix_plugin_azure.resource.cosmosdb import (
     AzureCosmosDBLocation,
     resources as cosmosdb_resources,
 )
-=======
-from fix_plugin_azure.resource.security import resources as security_resources
-from fix_plugin_azure.resource.sql_server import resources as sql_resources
->>>>>>> 4b9b7184
 from fix_plugin_azure.resource.storage import AzureStorageAccountUsage, AzureStorageSku, resources as storage_resources
 from fix_plugin_azure.resource.web import resources as web_resources
 from fixlib.baseresources import Cloud, GraphRoot, BaseAccount, BaseRegion
@@ -73,6 +70,7 @@
     + aks_resources
     + authorization_resources
     + compute_resources
+    + cosmosdb_resources
     + keyvault_resources
     + monitor_resources
     + mysql_resources
@@ -80,16 +78,8 @@
     + postgresql_resources
     + security_resources
     + sql_resources
-<<<<<<< HEAD
-    + mysql_resources
-    + postgresql_resources
-    + monitor_resources
-    + keyvault_resources
-    + cosmosdb_resources
-=======
     + storage_resources
     + web_resources
->>>>>>> 4b9b7184
 )
 all_resources = subscription_resources + graph_resources  # defines all resource kinds. used in model check
 
