from __future__ import annotations

import logging
from concurrent.futures import Future
from datetime import datetime, timedelta
from typing import Any, ClassVar, Dict, Optional, TypeVar, List, Type, Callable, cast, Union

from attr import define, field
from azure.identity import DefaultAzureCredential

from fix_plugin_azure.azure_client import AzureResourceSpec, MicrosoftClient, MicrosoftRestSpec
from fix_plugin_azure.config import AzureConfig
from fix_plugin_azure.utils import case_insensitive_eq
from fixlib.baseresources import (
    BaseGroup,
    BaseResource,
    Cloud,
    EdgeType,
    BaseAccount,
    BaseRegion,
    ModelReference,
)
from fixlib.config import current_config
from fixlib.core.actions import CoreFeedback
from fixlib.graph import Graph, EdgeKey, NodeSelector, ByNodeId
<<<<<<< HEAD
from fixlib.json import from_json
from fixlib.json_bender import Bender, bend, S, ForallBend, Bend
=======
from fixlib.json_bender import AsFloat, Bender, bend, S, ForallBend, Bend
>>>>>>> 57a7d38c
from fixlib.lock import RWLock
from fixlib.threading import ExecutorQueue
from fixlib.types import Json
from fixlib.utils import utc

log = logging.getLogger("fix.plugins.azure")
service_name = "azure_base"


def get_client(subscription_id: str) -> MicrosoftClient:
    config = current_config()
    azure_config = cast(AzureConfig, config.azure)
    #  Taking credentials from the config if access through the environment cannot be provided
    if azure_config.accounts and (account := azure_config.accounts.get(subscription_id)):
        credential = account.credentials()
    else:
        # Increase the process timeout to ensure proper handling of credentials
        # in environments with a high number of parallel futures. This helps to avoid timeouts
        # during the credential acquisition process.
        credential = DefaultAzureCredential(process_timeout=300)
    return MicrosoftClient.create(config=azure_config, credential=credential, subscription_id=subscription_id)


T = TypeVar("T")


def parse_json(
    json: Json, clazz: Type[T], builder: GraphBuilder, mapping: Optional[Dict[str, Bender]] = None
) -> Optional[T]:
    """
    Use this method to parse json into a class. If the json can not be parsed, the error is reported to the core.
    Based on configuration, either the exception is raised or None is returned.
    :param json: the json to parse.
    :param clazz: the class to parse into.
    :param builder: the graph builder.
    :param mapping: the optional mapping to apply before parsing.
    :return: The parsed object or None.
    """
    try:
        mapped = bend(mapping, json) if mapping is not None else json
        return from_json(mapped, clazz)
    except Exception as e:
        # report and log the error
        builder.core_feedback.error(f"Failed to parse json into {clazz.__name__}: {e}. Source: {json}", log)
        # based on the strict flag, either raise the exception or return None
        if builder.config.discard_account_on_resource_error:
            raise
        return None


class MicrosoftResource(BaseResource):
    kind: ClassVar[str] = "microsoft_resource"
    # The mapping to transform the incoming API json into the internal representation.
    mapping: ClassVar[Dict[str, Bender]] = {}
    # Which API to call and what to expect in the result.
    api_spec: ClassVar[Optional[MicrosoftRestSpec]] = None
    # Check if we want to create provider link. Default is True
    _is_provider_link: ClassVar[bool] = True
    # Azure common properties
    etag: Optional[str] = field(default=None, metadata={'description': 'A unique read-only string that changes whenever the resource is updated.'})  # fmt: skip
    provisioning_state: Optional[str] = field(default=None, metadata={'description': 'The current provisioning state.'})  # fmt: skip

    @property
    def resource_subscription_id(self) -> Optional[str]:
        return self.extract_part("subscriptions")

    @property
    def resource_group_name(self) -> Optional[str]:
        return self.extract_part("resourceGroups")

    def extract_part(self, part: str) -> Optional[str]:
        """
        Extracts a specific part from a resource ID.

        The function takes a resource ID and a specified part to extract, such as 'subscriptions'.
        The resource ID is expected to follow the Azure Resource Manager path format.

        Example:
        For the resource ID "/subscriptions/{subscriptionId}/resourceGroups/{resourceGroupName}/...",
        calling extract_part("subscriptions") would return the value representing the subscription ID.

        Parameters:
        - part (str): The part to extract from the resource ID.

        Returns:
        Optional[str]: The extracted part of the resource ID, or None if not found.
        """
        id_parts = self.id.split("/")
        try:
            return id_parts[id_parts.index(part) + 1]
        except ValueError:
            return None

    def delete(self, graph: Graph) -> bool:
        """
        Deletes a resource by ID.

        Returns:
        bool: True if the resource was successfully deleted; False otherwise.
        """
        subscription_id = self.resource_subscription_id
        if subscription_id is None:
            log.warning("Failed to delete resource. Subscription ID is not available.")
            return False
        return get_client(subscription_id).delete(self.id)

    def delete_tag(self, key: str) -> bool:
        """Deletes a tag value.

        This method removes a specific value from a tag associated with a subscription, while keeping the tag itself intact.
        The tag remains on the account, but the specified value will be deleted.
        """
        subscription_id = self.resource_subscription_id
        if subscription_id is None:
            log.warning("Failed to delete tag. Subscription ID is not available.")
            return False
        return get_client(subscription_id).delete_resource_tag(tag_name=key, resource_id=self.id)

    def update_tag(self, key: str, value: str) -> bool:
        """Creates a tag value. The name of the tag must already exist.

        This method allows for the creation or update of a tag value associated with the specified tag name.
        The tag name must already exist for the operation to be successful.
        """
        subscription_id = self.resource_subscription_id
        if subscription_id is None:
            log.warning("Failed to update tag. Subscription ID is not available.")
            return False
        return get_client(subscription_id).update_resource_tag(tag_name=key, tag_value=value, resource_id=self.id)

    def pre_process(self, graph_builder: GraphBuilder, source: Json) -> None:
        """
        Hook method to pre process the resource before it is added to the graph.
        Default: do nothing.
        """
        pass

    def post_process(self, graph_builder: GraphBuilder, source: Json) -> None:
        """
        Hook method to post process the resource after it is added to the graph.
        Default: do nothing.
        """
        pass

    def after_collect(self, builder: GraphBuilder, source: Json) -> None:
        """
        Hook method to post process the resource after all connections are done.
        Default: do nothing.
        """
        pass

    def connect_in_graph(self, builder: GraphBuilder, source: Json) -> None:
        # Default behavior: add resource to the namespace
        pass

    @classmethod
    def collect_usage_metrics(
        cls: Type[MicrosoftResourceType], builder: GraphBuilder, collected_resources: List[MicrosoftResourceType]
    ) -> None:
        # Default behavior: do nothing
        pass

    @classmethod
    def collect_resources(
        cls: Type[MicrosoftResourceType], builder: GraphBuilder, **kwargs: Any
    ) -> List[MicrosoftResourceType]:
        # Default behavior: in case the class has an ApiSpec, call the api and call collect.
        log.debug(f"[Azure:{builder.account.id}] Collecting {cls.__name__} with ({kwargs})")
        if spec := cls.api_spec:
            try:
                items = builder.client.list(spec, **kwargs)
                collected = cls.collect(items, builder)
                if builder.config.collect_usage_metrics:
                    try:
                        cls.collect_usage_metrics(builder, collected)
                    except Exception as e:
                        log.warning(f"Failed to collect usage metrics for {cls.__name__}: {e}")
                return collected
            except Exception as e:
                msg = f"Error while collecting {cls.__name__} with service {spec.service} and location: {builder.location}: {e}"
                builder.core_feedback.info(msg, log)
                raise

        return []

    @classmethod
    def collect(
        cls: Type[MicrosoftResourceType],
        raw: List[Json],
        builder: GraphBuilder,
    ) -> List[MicrosoftResourceType]:
        # Default behavior: iterate over json snippets and for each:
        # - bend the json
        # - transform the result into a resource
        # - add the resource to the graph
        # In case additional work needs to be done, override this method.
        result: List[MicrosoftResourceType] = []
        for js in raw:
            # map from api
            instance = cls.from_api(js)
            instance.pre_process(builder, js)
            # add to graph
            if (added := builder.add_node(instance, js)) is not None:
                # post process
                added.post_process(builder, js)
                result.append(added)
        return result

    @classmethod
    def from_api(cls: Type[MicrosoftResourceType], json: Json) -> MicrosoftResourceType:
        mapped = bend(cls.mapping, json)
        return cls.from_json(mapped)

    @classmethod
    def called_collect_apis(cls) -> List[MicrosoftRestSpec]:
        # The default implementation will return the defined api_spec if defined, otherwise an empty list.
        # In case your resource needs more than this api call, please override this method and return the proper list.
        if spec := cls.api_spec:
            return [spec]
        else:
            return []

    @classmethod
    def called_mutator_apis(cls) -> List[MicrosoftRestSpec]:
        return []


MicrosoftResourceType = TypeVar("MicrosoftResourceType", bound=MicrosoftResource)


@define(eq=False, slots=False)
class AzurePairedRegion:
    kind: ClassVar[str] = "azure_paired_region"
    mapping: ClassVar[Dict[str, Bender]] = {"id": S("id"), "name": S("name"), "subscription_id": S("subscriptionId")}
    id: Optional[str] = field(default=None, metadata={'description': 'The fully qualified id of the location. For example, /subscriptions/8d65815f-a5b6-402f-9298-045155da7d74/locations/westus.'})  # fmt: skip
    name: Optional[str] = field(default=None, metadata={"description": "The name of the paired region."})
    subscription_id: Optional[str] = field(default=None, metadata={"description": "The subscription id."})


@define(eq=False, slots=False)
class AzureLocationMetadata:
    kind: ClassVar[str] = "azure_location_metadata"
    mapping: ClassVar[Dict[str, Bender]] = {
        "geography": S("geography"),
        "geography_group": S("geographyGroup"),
        "home_location": S("homeLocation"),
        "latitude": S("latitude"),
        "longitude": S("longitude"),
        "paired_region": S("pairedRegion") >> ForallBend(AzurePairedRegion.mapping),
        "physical_location": S("physicalLocation"),
        "region_category": S("regionCategory"),
        "region_type": S("regionType"),
    }
    geography: Optional[str] = field(default=None, metadata={"description": "The geography of the location."})
    geography_group: Optional[str] = field(default=None, metadata={'description': 'The geography group of the location.'})  # fmt: skip
    home_location: Optional[str] = field(default=None, metadata={"description": "The home location of an edge zone."})
    latitude: Optional[str] = field(default=None, metadata={"description": "The latitude of the location."})
    longitude: Optional[str] = field(default=None, metadata={"description": "The longitude of the location."})
    paired_region: Optional[List[AzurePairedRegion]] = field(default=None, metadata={'description': 'The regions paired to this region.'})  # fmt: skip
    physical_location: Optional[str] = field(default=None, metadata={'description': 'The physical location of the azure location.'})  # fmt: skip
    region_category: Optional[str] = field(default=None, metadata={"description": "The category of the region."})
    region_type: Optional[str] = field(default=None, metadata={"description": "The type of the region."})


@define(eq=False, slots=False)
class AzureAvailabilityZoneMappings:
    kind: ClassVar[str] = "azure_availability_zone_mappings"
    mapping: ClassVar[Dict[str, Bender]] = {"logical_zone": S("logicalZone"), "physical_zone": S("physicalZone")}
    logical_zone: Optional[str] = field(default=None, metadata={'description': 'The logical zone id for the availability zone.'})  # fmt: skip
    physical_zone: Optional[str] = field(default=None, metadata={'description': 'The fully qualified physical zone id of availability zone to which logical zone id is mapped to.'})  # fmt: skip


@define(eq=False, slots=False)
class AzureLocation(MicrosoftResource, BaseRegion):
    kind: ClassVar[str] = "azure_location"
    api_spec: ClassVar[AzureResourceSpec] = AzureResourceSpec(
        service="resources",
        version="2022-12-01",
        path="/subscriptions/{subscriptionId}/locations",
        path_parameters=["subscriptionId"],
        query_parameters=["api-version"],
        access_path="value",
        expect_array=True,
    )
    mapping: ClassVar[Dict[str, Bender]] = {
        "id": S("id"),
        "tags": S("tags", default={}),
        "name": S("name"),
        "availability_zone_mappings": S("availabilityZoneMappings")
        >> ForallBend(AzureAvailabilityZoneMappings.mapping),
        "display_name": S("displayName"),
        "location_metadata": S("metadata") >> Bend(AzureLocationMetadata.mapping),
        "regional_display_name": S("regionalDisplayName"),
        "subscription_id": S("subscriptionId"),
        "long_name": S("displayName"),
        "latitude": S("metadata", "latitude") >> AsFloat(),
        "longitude": S("metadata", "longitude") >> AsFloat(),
    }
    availability_zone_mappings: Optional[List[AzureAvailabilityZoneMappings]] = field(default=None, metadata={'description': 'The availability zone mappings for this region.'})  # fmt: skip
    display_name: Optional[str] = field(default=None, metadata={"description": "The display name of the location."})
    location_metadata: Optional[AzureLocationMetadata] = field(default=None, metadata={'description': 'Location metadata information.'})  # fmt: skip
    regional_display_name: Optional[str] = field(default=None, metadata={'description': 'The display name of the location and its region.'})  # fmt: skip
    subscription_id: Optional[str] = field(default=None, metadata={"description": "The subscription id."})


@define(eq=False, slots=False)
class AzureResourceGroup(MicrosoftResource, BaseGroup):
    kind: ClassVar[str] = "azure_resource_group"
    api_spec: ClassVar[AzureResourceSpec] = AzureResourceSpec(
        service="resources",
        version="2022-09-01",
        path="/subscriptions/{subscriptionId}/resourcegroups",
        path_parameters=["subscriptionId"],
        query_parameters=["api-version"],
        access_path="value",
        expect_array=True,
    )
    reference_kinds: ClassVar[ModelReference] = {
        "successors": {"default": ["microsoft_resource"]},
    }
    mapping: ClassVar[Dict[str, Bender]] = {
        "id": S("id"),
        "tags": S("tags", default={}),
        "name": S("name"),
        "managed_by": S("managedBy"),
        "provisioning_state": S("properties", "provisioningState"),
    }
    managed_by: Optional[str] = field(default=None, metadata={'description': 'The id of the resource that manages this resource group.'})  # fmt: skip
    _resource_ids_in_group: Optional[List[str]] = None

    def post_process(self, graph_builder: GraphBuilder, source: Json) -> None:
        def collect_resources_in_group() -> None:
            resources_api_spec = AzureResourceSpec(
                service="resources",
                version="2021-04-01",
                path=f"{self.id}/resources",
                path_parameters=["subscriptionId"],
                query_parameters=["api-version"],
                access_path="value",
                expect_array=True,
            )

            self._resource_ids_in_group = [r["id"] for r in graph_builder.client.list(resources_api_spec)]

        def collect_network_gateways() -> None:
            from fix_plugin_azure.resource.network import AzureVirtualNetworkGateway

            api_spec = AzureResourceSpec(
                service="network",
                version="2023-09-01",
                path=f"{self.id}/providers/Microsoft.Network/virtualNetworkGateways",
                path_parameters=[],
                query_parameters=["api-version"],
                access_path="value",
                expect_array=True,
            )
            items = graph_builder.client.list(api_spec)
            AzureVirtualNetworkGateway.collect(items, graph_builder)

        def collect_local_network_gateway() -> None:
            from fix_plugin_azure.resource.network import AzureLocalNetworkGateway

            api_spec = AzureResourceSpec(
                service="network",
                version="2023-09-01",
                path=f"{self.id}/providers/Microsoft.Network/localNetworkGateways",
                path_parameters=[],
                query_parameters=["api-version"],
                access_path="value",
                expect_array=True,
            )
            items = graph_builder.client.list(api_spec)
            AzureLocalNetworkGateway.collect(items, graph_builder)

        def collect_network_gateway_connections() -> None:
            from fix_plugin_azure.resource.network import AzureVirtualNetworkGatewayConnection

            api_spec = AzureResourceSpec(
                service="network",
                version="2023-09-01",
                path=f"{self.id}/providers/Microsoft.Network/connections",
                path_parameters=[],
                query_parameters=["api-version"],
                access_path="value",
                expect_array=True,
            )
            items = graph_builder.client.list(api_spec)
            AzureVirtualNetworkGatewayConnection.collect(items, graph_builder)

        graph_builder.submit_work(service_name, collect_resources_in_group)
        graph_builder.submit_work(service_name, collect_network_gateways)
        graph_builder.submit_work(service_name, collect_local_network_gateway)
        graph_builder.submit_work(service_name, collect_network_gateway_connections)

    def connect_in_graph(self, builder: GraphBuilder, source: Json) -> None:
        if resource_ids := self._resource_ids_in_group:
            for resource_id in resource_ids:
                builder.add_edge(self, edge_type=EdgeType.default, clazz=MicrosoftResource, id=resource_id)


@define(eq=False, slots=False)
class AzureUsageName:
    kind: ClassVar[str] = "azure_usage_name"
    mapping: ClassVar[Dict[str, Bender]] = {"localized_value": S("localizedValue"), "value": S("value")}
    localized_value: Optional[str] = field(default=None, metadata={'description': 'Gets a localized string describing the resource name.'})  # fmt: skip
    value: Optional[str] = field(default=None, metadata={"description": "Gets a string describing the resource name."})


@define(eq=False, slots=False)
class AzureBaseUsage:
    kind: ClassVar[str] = "azure_usage"
    mapping: ClassVar[Dict[str, Bender]] = {
        "name": S("name", "value"),  # inherited by BaseResource - name already defined there
        "usage_name": S("name") >> Bend(AzureUsageName.mapping),
        "current_value": S("currentValue"),
        "limit": S("limit"),
        "unit": S("unit"),
    }
    usage_name: Optional[AzureUsageName] = field(default=None, metadata={"description": "The name of the type of usage."})  # fmt: skip
    current_value: Optional[int] = field(default=None, metadata={"description": "The current value of the usage."})
    limit: Optional[int] = field(default=None, metadata={"description": "The limit of usage."})
    unit: Optional[str] = field(default=None, metadata={"description": "An enum describing the unit of measurement."})
    _expected_error_codes: ClassVar[List[str]] = ["SubscriptionHasNoUsages"]


@define(eq=False, slots=False)
class AzureExtendedLocation:
    kind: ClassVar[str] = "azure_extended_location"
    mapping: ClassVar[Dict[str, Bender]] = {"name": S("name"), "type": S("type")}
    name: Optional[str] = field(default=None, metadata={"description": "The name of the extended location."})
    type: Optional[str] = field(default=None, metadata={"description": "The type of extendedlocation."})


@define(eq=False, slots=False)
class AzureUserAssignedIdentity:
    kind: ClassVar[str] = "azure_user_assigned_identity"
    mapping: ClassVar[Dict[str, Bender]] = {
        "client_id": S("clientId"),
        "principal_id": S("principalId"),
        "object_id": S("objectId"),
        "resource_id": S("resourceId"),
    }
    client_id: Optional[str] = field(default=None, metadata={"description": "The client ID of the identity."})
    principal_id: Optional[str] = field(default=None, metadata={"description": "The principal ID of the identity."})
    object_id: Optional[str] = field(default=None, metadata={'description': 'The object ID of the user assigned identity.'})  # fmt: skip
    resource_id: Optional[str] = field(default=None, metadata={'description': 'The resource ID of the user assigned identity.'})  # fmt: skip


@define(eq=False, slots=False)
class AzurePrincipalClient:
    kind: ClassVar[str] = "azure_principal_client"
    mapping: ClassVar[Dict[str, Bender]] = {"client_id": S("clientId"), "principal_id": S("principalId")}
    client_id: Optional[str] = field(default=None, metadata={'description': 'The client id of user assigned identity.'})  # fmt: skip
    principal_id: Optional[str] = field(default=None, metadata={'description': 'The principal id of user assigned identity.'})  # fmt: skip


@define(eq=False, slots=False)
class AzureManagedServiceIdentity:
    kind: ClassVar[str] = "azure_managed_service_identity"
    mapping: ClassVar[Dict[str, Bender]] = {
        "principal_id": S("principalId"),
        "tenant_id": S("tenantId"),
        "type": S("type"),
        "user_assigned_identities": S("userAssignedIdentities"),
    }
    principal_id: Optional[str] = field(default=None, metadata={'description': 'The principal id of the system assigned identity. This property will only be provided for a system assigned identity.'})  # fmt: skip
    tenant_id: Optional[str] = field(default=None, metadata={'description': 'The tenant id of the system assigned identity. This property will only be provided for a system assigned identity.'})  # fmt: skip
    type: Optional[str] = field(default=None, metadata={'description': 'The type of identity used for the resource. The type SystemAssigned, UserAssigned includes both an implicitly created identity and a set of user assigned identities. The type None will remove any identities from the virtual machine.'})  # fmt: skip
    user_assigned_identities: Optional[Dict[str, AzurePrincipalClient]] = field(default=None, metadata={'description': 'The list of user identities associated with resource. The user identity dictionary key references will be ARM resource ids in the form: /subscriptions/{subscriptionId}/resourceGroups/{resourceGroupName}/providers/Microsoft.ManagedIdentity/userAssignedIdentities/{identityName} .'})  # fmt: skip


@define(eq=False, slots=False)
class AzurePrivateLinkServiceConnectionState:
    kind: ClassVar[str] = "azure_private_link_service_connection_state"
    mapping: ClassVar[Dict[str, Bender]] = {
        "actions_required": S("actionsRequired"),
        "description": S("description"),
        "status": S("status"),
    }
    actions_required: Optional[str] = field(default=None, metadata={'description': 'A message indicating if changes on the service provider require any updates on the consumer.'})  # fmt: skip
    description: Optional[str] = field(default=None, metadata={'description': 'The reason for approval/rejection of the connection.'})  # fmt: skip
    status: Optional[str] = field(default=None, metadata={"description": "The private endpoint connection status."})


@define(eq=False, slots=False)
class AzureSubscriptionPolicies:
    kind: ClassVar[str] = "azure_subscription_policies"
    mapping: ClassVar[Dict[str, Bender]] = {
        "location_placement_id": S("locationPlacementId"),
        "quota_id": S("quotaId"),
        "spending_limit": S("spendingLimit"),
    }
    location_placement_id: Optional[str] = field(default=None, metadata={'description': 'The subscription location placement id. The id indicates which regions are visible for a subscription. For example, a subscription with a location placement id of public_2014-09-01 has access to azure public regions.'})  # fmt: skip
    quota_id: Optional[str] = field(default=None, metadata={"description": "The subscription quota id."})
    spending_limit: Optional[str] = field(default=None, metadata={"description": "The subscription spending limit."})


@define(eq=False, slots=False)
class AzureSubscription(MicrosoftResource, BaseAccount):
    kind: ClassVar[str] = "azure_subscription"
    api_spec: ClassVar[AzureResourceSpec] = AzureResourceSpec(
        service="resources",
        version="2022-12-01",
        path="/subscriptions",
        path_parameters=[],
        query_parameters=["api-version"],
        access_path="value",
        expect_array=True,
    )
    mapping: ClassVar[Dict[str, Bender]] = {
        "id": S("subscriptionId"),
        "tags": S("tags", default={}),
        "authorization_source": S("authorizationSource"),
        "display_name": S("displayName"),
        "managed_by_tenants": S("managedByTenants", default=[]) >> ForallBend(S("tenantId")),
        "state": S("state"),
        "subscription_id": S("subscriptionId"),
        "subscription_policies": S("subscriptionPolicies") >> Bend(AzureSubscriptionPolicies.mapping),
        "tenant_id": S("tenantId"),
    }
    authorization_source: Optional[str] = field(default=None, metadata={'description': 'The authorization source of the request. Valid values are one or more combinations of legacy, rolebased, bypassed, direct and management. For example, legacy, rolebased.'})  # fmt: skip
    display_name: Optional[str] = field(default=None, metadata={"description": "The subscription display name."})
    managed_by_tenants: Optional[List[str]] = field(default=None, metadata={'description': 'An array containing the tenants managing the subscription.'})  # fmt: skip
    state: Optional[str] = field(default=None, metadata={'description': 'The subscription state. Possible values are enabled, warned, pastdue, disabled, and deleted.'})  # fmt: skip
    subscription_id: str = field(default="", metadata={"description": "The subscription id."})
    subscription_policies: Optional[AzureSubscriptionPolicies] = field(default=None, metadata={'description': 'Subscription policies.'})  # fmt: skip
    tenant_id: Optional[str] = field(default=None, metadata={"description": "The subscription tenant id."})
    account_name: Optional[str] = field(default=None, metadata={"description": "The account used to collect this subscription."})  # fmt: skip


@define(eq=False, slots=False)
class AzureSubResource:
    kind: ClassVar[str] = "azure_sub_resource"
    mapping: ClassVar[Dict[str, Bender]] = {"id": S("id")}
    id: Optional[str] = field(default=None, metadata={"description": "Resource id."})


@define(eq=False, slots=False)
class AzureChildResource:
    kind: ClassVar[str] = "azure_child_resource"
    mapping: ClassVar[Dict[str, Bender]] = {"etag": S("etag"), "id": S("id"), "name": S("name"), "type": S("type")}
    etag: Optional[str] = field(default=None, metadata={'description': 'A unique read-only string that changes whenever the resource is updated.'})  # fmt: skip
    type: Optional[str] = field(default=None, metadata={"description": "Resource type."})


@define(eq=False, slots=False)
class AzureSystemData:
    kind: ClassVar[str] = "azure_system_data"
    mapping: ClassVar[Dict[str, Bender]] = {
        "created_at": S("createdAt"),
        "created_by": S("createdBy"),
        "created_by_type": S("createdByType"),
        "last_modified_at": S("lastModifiedAt"),
        "last_modified_by": S("lastModifiedBy"),
        "last_modified_by_type": S("lastModifiedByType"),
    }
    created_at: Optional[datetime] = field(default=None, metadata={'description': 'The timestamp of resource creation (utc).'})  # fmt: skip
    created_by: Optional[str] = field(default=None, metadata={'description': 'The identity that created the resource.'})  # fmt: skip
    created_by_type: Optional[str] = field(default=None, metadata={'description': 'The type of identity that created the resource.'})  # fmt: skip
    last_modified_at: Optional[datetime] = field(default=None, metadata={'description': 'The type of identity that last modified the resource.'})  # fmt: skip
    last_modified_by: Optional[str] = field(default=None, metadata={'description': 'The identity that last modified the resource.'})  # fmt: skip
    last_modified_by_type: Optional[str] = field(default=None, metadata={'description': 'The type of identity that last modified the resource.'})  # fmt: skip


@define(eq=False, slots=False)
class AzureSku:
    kind: ClassVar[str] = "azure_sku"
    mapping: ClassVar[Dict[str, Bender]] = {
        "capacity": S("capacity"),
        "name": S("name"),
        "tier": S("tier"),
        "family": S("family"),
        "size": S("size"),
    }
    capacity: Optional[int] = field(default=None, metadata={'description': 'Specifies the number of virtual machines in the scale set.'})  # fmt: skip
    family: Optional[str] = field(default=None, metadata={"description": "The family of the sku."})
    name: Optional[str] = field(default=None, metadata={"description": "The sku name."})
    tier: Optional[str] = field(default=None, metadata={'description': 'Specifies the tier of virtual machines in a scale set. Possible values: **standard** **basic**.'})  # fmt: skip
    size: Optional[str] = field(default=None, metadata={"description": "Size of the particular SKU"})


class GraphBuilder:
    def __init__(
        self,
        graph: Graph,
        cloud: Cloud,
        account: BaseAccount,
        client: MicrosoftClient,
        executor: ExecutorQueue,
        core_feedback: CoreFeedback,
        config: AzureConfig,
        location_lookup: Optional[Dict[str, BaseRegion]] = None,
        location: Optional[BaseRegion] = None,
        graph_access_lock: Optional[RWLock] = None,
        last_run_started_at: Optional[datetime] = None,
    ) -> None:
        self.graph = graph
        self.cloud = cloud
        self.account = account
        self.client = client
        self.executor = executor
        self.core_feedback = core_feedback
        self.location_lookup = location_lookup or {}
        self.location = location
        self.graph_access_lock = graph_access_lock or RWLock()
        self.name = f"Azure:{account.name}"
        self.config = config
        self.last_run_started_at = last_run_started_at
        self.created_at = utc()

        if last_run_started_at:
            now = utc()

            # limit the metrics to the last hour
            if now - last_run_started_at > timedelta(hours=2):
                start = now - timedelta(hours=2)
            else:
                start = last_run_started_at

            delta = now - start

            min_delta = max(delta, timedelta(seconds=60))
            # in case the last collection happened too quickly, raise the metrics timedelta to 60s,
            # otherwise we get an error from Azure
            if min_delta != delta:
                start = now - min_delta
                delta = min_delta
        else:
            now = utc()
            delta = timedelta(hours=1)
            start = now - delta

        self.metrics_start = start
        self.metrics_delta = delta

    def submit_work(self, service: str, fn: Callable[..., T], *args: Any, **kwargs: Any) -> Future[T]:
        """
        Use this method for work that can be done in parallel.
        Example: fetching tags of a resource.
        """
        return self.executor.submit_work(service, fn, *args, **kwargs)

    def node(
        self,
        clazz: Optional[Type[MicrosoftResourceType]] = None,
        filter_fn: Optional[Callable[[Any], bool]] = None,
        **node: Any,
    ) -> Optional[MicrosoftResourceType]:
        """
        Returns first node on the graph that is of given `clazz`
        and/or conforms to the `filter` and matches attributes given in `**node`.
        """
        if isinstance(nd := node.get("node"), MicrosoftResource):
            return nd  # type: ignore
        with self.graph_access_lock.read_access:
            for n in self.graph:
                if clazz and not isinstance(n, clazz):
                    continue
                if (filter_fn(n) if filter_fn else True) and all(
                    case_insensitive_eq(getattr(n, k, None), v) for k, v in node.items()
                ):
                    return n  # type: ignore
        return None

    def nodes(
        self,
        clazz: Optional[Type[MicrosoftResourceType]] = None,
        filter: Optional[Callable[[Any], bool]] = None,
        **node: Any,
    ) -> List[MicrosoftResourceType]:
        """
        Returns list of all nodes on the graph that are of given `clazz`
        and/or conform to the `filter` and match attributes given in `**node`.
        """
        result: List[MicrosoftResourceType] = []
        if isinstance(nd := node.get("node"), MicrosoftResource):
            result.append(nd)  # type: ignore
        with self.graph_access_lock.read_access:
            for n in self.graph:
                if clazz and not isinstance(n, clazz):
                    continue
                if (filter(n) if filter else True) and all(getattr(n, k, None) == v for k, v in node.items()):
                    result.append(n)
        return result

    def add_node(self, node: MicrosoftResourceType, source: Optional[Json] = None) -> Optional[MicrosoftResourceType]:
        log.debug(f"{self.name}: add node {node}")
        node._cloud = self.cloud
        node._account = self.account

        last_edge_key: Optional[EdgeKey] = None  # indicates if this node has been connected

        # add edge from location to resource
        if self.location:
            last_edge_key = self.add_edge(self.location, node=node)
        elif source and "location" in source:
            # reference the location node if available
            if location := self.location_lookup.get(source["location"]):
                node._region = location
                last_edge_key = self.add_edge(location, node=node)
        if source and "locations" in source:
            for loc in source["locations"]:
                # reference the location node if available
                if location := self.location_lookup.get(loc):
                    last_edge_key = self.add_edge(location, node=node)
                    node._region = location  # TODO: how to handle multiple locations?
        elif last_edge_key is None:
            # add edge from subscription to resource
            last_edge_key = self.add_edge(self.account, node=node)

        # create provider link
        if node._metadata.get("provider_link") is None and node._is_provider_link:
            node._metadata["provider_link"] = f"https://portal.azure.com/#@/resource{node.id}/overview"

        if last_edge_key is not None:
            with self.graph_access_lock.write_access:
                self.graph.add_node(node, source=source or {})
            return node
        else:
            log.debug(f"Node is not attached in the graph. Ignore. Source: {node}")
            return None

    def add_edge(
        self,
        from_node: BaseResource,
        edge_type: EdgeType = EdgeType.default,
        reverse: bool = False,
        filter_fn: Optional[Callable[[Any], bool]] = None,
        **to_node: Any,
    ) -> Optional[EdgeKey]:
        """
        Creates edge between `from_node` and another node using `GraphBuilder.node(filter, **to_node)`.
        """
        to_n = self.node(filter_fn=filter_fn, **to_node)
        if isinstance(from_node, MicrosoftResource) and isinstance(to_n, MicrosoftResource):
            start, end = (to_n, from_node) if reverse else (from_node, to_n)
            log.debug(f"{self.name}: add edge: {start} -> {end} [{edge_type}]")
            with self.graph_access_lock.write_access:
                return self.graph.add_edge(start, end, edge_type=edge_type)
        return None

    def add_edges(
        self,
        from_node: BaseResource,
        edge_type: EdgeType = EdgeType.default,
        reverse: bool = False,
        filter_fn: Optional[Callable[[Any], bool]] = None,
        **to_nodes: Any,
    ) -> None:
        """
        Creates edges between `from_node` and all nodes found with `GraphBuilder.nodes(filter, **to_node)`.
        """
        node: Type[MicrosoftResource]
        for node in self.nodes(filter=filter_fn, **to_nodes):
            self.add_edge(from_node, edge_type, reverse, node=node)

    def dependant_node(
        self, from_node: BaseResource, reverse: bool = False, delete_same_as_default: bool = False, **to_node: Any
    ) -> None:
        to_n = self.node(**to_node)
        if isinstance(from_node, MicrosoftResource) and isinstance(to_n, MicrosoftResource):
            start, end = (to_n, from_node) if reverse else (from_node, to_n)
            log.debug(f"{self.name}: add edge: {start} -> {end} [default]")
            with self.graph_access_lock.write_access:
                self.graph.add_edge(start, end, edge_type=EdgeType.default)
                if delete_same_as_default:
                    start, end = end, start
                log.debug(f"{self.name}: add edge: {end} -> {start} [delete]")
                self.graph.add_edge(end, start, edge_type=EdgeType.delete)

    def add_deferred_edge(
        self,
        from_node: Union[BaseResource, NodeSelector],
        to_node: Union[BaseResource, NodeSelector],
        edge_type: EdgeType = EdgeType.default,
    ) -> None:
        start: NodeSelector = ByNodeId(from_node.chksum) if isinstance(from_node, BaseResource) else from_node
        end: NodeSelector = ByNodeId(to_node.chksum) if isinstance(to_node, BaseResource) else to_node
        self.graph.add_deferred_edge(start, end, edge_type)

    def resources_of(self, resource_type: Type[MicrosoftResourceType]) -> List[MicrosoftResourceType]:
        with self.graph_access_lock.read_access:
            return [n for n in self.graph.nodes if isinstance(n, resource_type)]

    def edges_of(
        self,
        from_type: Type[MicrosoftResource],
        to_type: Type[MicrosoftResource],
        edge_type: EdgeType = EdgeType.default,
    ) -> List[EdgeKey]:
        with self.graph_access_lock.read_access:
            return [
                key
                for (from_node, to_node, key) in self.graph.edges
                if isinstance(from_node, from_type) and isinstance(to_node, to_type) and key.edge_type == edge_type
            ]

    def with_location(self, location: BaseRegion) -> GraphBuilder:
        return GraphBuilder(
            graph=self.graph,
            cloud=self.cloud,
            account=self.account,
            client=self.client.for_location(location.safe_name),
            executor=self.executor,
            core_feedback=self.core_feedback,
            location_lookup=self.location_lookup,
            location=location,
            graph_access_lock=self.graph_access_lock,
            config=self.config,
            last_run_started_at=self.last_run_started_at,
        )


resources: List[Type[MicrosoftResource]] = [
    AzureResourceGroup,
]<|MERGE_RESOLUTION|>--- conflicted
+++ resolved
@@ -23,12 +23,8 @@
 from fixlib.config import current_config
 from fixlib.core.actions import CoreFeedback
 from fixlib.graph import Graph, EdgeKey, NodeSelector, ByNodeId
-<<<<<<< HEAD
 from fixlib.json import from_json
-from fixlib.json_bender import Bender, bend, S, ForallBend, Bend
-=======
 from fixlib.json_bender import AsFloat, Bender, bend, S, ForallBend, Bend
->>>>>>> 57a7d38c
 from fixlib.lock import RWLock
 from fixlib.threading import ExecutorQueue
 from fixlib.types import Json
