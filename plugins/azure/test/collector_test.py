--- conflicted
+++ resolved
@@ -49,13 +49,8 @@
         config, Cloud(id="azure"), azure_subscription, credentials, core_feedback
     )
     subscription_collector.collect()
-<<<<<<< HEAD
-    assert len(subscription_collector.graph.nodes) == 460
-    assert len(subscription_collector.graph.edges) == 697
-=======
-    assert len(subscription_collector.graph.nodes) == 451
-    assert len(subscription_collector.graph.edges) == 691
->>>>>>> 3c831f8c
+    assert len(subscription_collector.graph.nodes) == 461
+    assert len(subscription_collector.graph.edges) == 699
 
     graph_collector = MicrosoftGraphOrganizationCollector(
         config, Cloud(id="azure"), MicrosoftGraphOrganization(id="test", name="test"), credentials, core_feedback
